--- conflicted
+++ resolved
@@ -2672,10 +2672,7 @@
   template:
     metadata:
       annotations:
-<<<<<<< HEAD
-=======
         checksum/config: 394865b9065b74cd3fbb50fc96923c65e29bd4345c2574b5d2511a20effedadb
->>>>>>> 96f662df
         linkerd.io/created-by: linkerd/helm linkerd-version
         linkerd.io/identity-mode: default
         linkerd.io/proxy-version: test-proxy-version
