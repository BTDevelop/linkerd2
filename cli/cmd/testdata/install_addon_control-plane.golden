---
kind: ConfigMap
apiVersion: v1
metadata:
  name: linkerd-config
  namespace: linkerd
  labels:
    linkerd.io/control-plane-component: controller
    linkerd.io/control-plane-ns: linkerd
  annotations:
    linkerd.io/created-by: linkerd/cli dev-undefined
data:
  global: |
    {"linkerdNamespace":"linkerd","cniEnabled":false,"version":"install-control-plane-version","identityContext":{"trustDomain":"cluster.local","trustAnchorsPem":"-----BEGIN CERTIFICATE-----\nMIIBYDCCAQegAwIBAgIBATAKBggqhkjOPQQDAjAYMRYwFAYDVQQDEw1jbHVzdGVy\nLmxvY2FsMB4XDTE5MDMwMzAxNTk1MloXDTI5MDIyODAyMDM1MlowGDEWMBQGA1UE\nAxMNY2x1c3Rlci5sb2NhbDBZMBMGByqGSM49AgEGCCqGSM49AwEHA0IABAChpAt0\nxtgO9qbVtEtDK80N6iCL2Htyf2kIv2m5QkJ1y0TFQi5hTVe3wtspJ8YpZF0pl364\n6TiYeXB8tOOhIACjQjBAMA4GA1UdDwEB/wQEAwIBBjAdBgNVHSUEFjAUBggrBgEF\nBQcDAQYIKwYBBQUHAwIwDwYDVR0TAQH/BAUwAwEB/zAKBggqhkjOPQQDAgNHADBE\nAiBQ/AAwF8kG8VOmRSUTPakSSa/N4mqK2HsZuhQXCmiZHwIgZEzI5DCkpU7w3SIv\nOLO4Zsk1XrGZHGsmyiEyvYF9lpY=\n-----END CERTIFICATE-----\n","issuanceLifetime":"86400s","clockSkewAllowance":"20s","scheme":"linkerd.io/tls"},"autoInjectContext":null,"omitWebhookSideEffects":false,"clusterDomain":"cluster.local","endpointSliceEnabled":false}
  proxy: |
    {"proxyImage":{"imageName":"gcr.io/linkerd-io/proxy","pullPolicy":"IfNotPresent"},"proxyInitImage":{"imageName":"gcr.io/linkerd-io/proxy-init","pullPolicy":"IfNotPresent"},"controlPort":{"port":4190},"ignoreInboundPorts":[],"ignoreOutboundPorts":[],"inboundPort":{"port":4143},"adminPort":{"port":4191},"outboundPort":{"port":4140},"resource":{"requestCpu":"","requestMemory":"","limitCpu":"","limitMemory":""},"proxyUid":"2102","logLevel":{"level":"warn,linkerd=info"},"disableExternalProfiles":true,"proxyVersion":"install-proxy-version","proxyInitImageVersion":"v1.3.3","debugImage":{"imageName":"gcr.io/linkerd-io/debug","pullPolicy":"IfNotPresent"},"debugImageVersion":"install-debug-version","destinationGetNetworks":"10.0.0.0/8,172.16.0.0/12,192.168.0.0/16","logFormat":"plain","outboundConnectTimeout":"","inboundConnectTimeout":""}
  install: |
    {"cliVersion":"dev-undefined","flags":[]}
---
###
### Identity Controller Service
###
---
kind: Secret
apiVersion: v1
metadata:
  name: linkerd-identity-issuer
  namespace: linkerd
  labels:
    linkerd.io/control-plane-component: identity
    linkerd.io/control-plane-ns: linkerd
  annotations:
    linkerd.io/created-by: linkerd/cli dev-undefined
    linkerd.io/identity-issuer-expiry: 2029-02-28T02:03:52Z
data:
  crt.pem: LS0tLS1CRUdJTiBDRVJUSUZJQ0FURS0tLS0tCk1JSUJjakNDQVJpZ0F3SUJBZ0lCQWpBS0JnZ3Foa2pPUFFRREFqQVlNUll3RkFZRFZRUURFdzFqYkhWemRHVnkKTG14dlkyRnNNQjRYRFRFNU1ETXdNekF4TlRrMU1sb1hEVEk1TURJeU9EQXlNRE0xTWxvd0tURW5NQ1VHQTFVRQpBeE1lYVdSbGJuUnBkSGt1YkdsdWEyVnlaQzVqYkhWemRHVnlMbXh2WTJGc01Ga3dFd1lIS29aSXpqMENBUVlJCktvWkl6ajBEQVFjRFFnQUVJU2cwQ21KTkJXTHhKVHNLdDcrYno4QXMxWWZxWkZ1VHEyRm5ZbzAxNk5LVnY3MGUKUUMzVDZ0T3Bhajl4dUtzWGZsVTZaa3VpVlJpaWh3K3RWMmlzcTZOQ01FQXdEZ1lEVlIwUEFRSC9CQVFEQWdFRwpNQjBHQTFVZEpRUVdNQlFHQ0NzR0FRVUZCd01CQmdnckJnRUZCUWNEQWpBUEJnTlZIUk1CQWY4RUJUQURBUUgvCk1Bb0dDQ3FHU000OUJBTUNBMGdBTUVVQ0lGK2FNMEJ3MlBkTUZEcS9LdGFCUXZIZEFZYVVQVng4dmYzam4rTTQKQWFENEFpRUE5SEJkanlXeWlLZUt4bEE4Q29PdlVBd0k5NXhjNlhVTW9EeFJTWGpucFhnPQotLS0tLUVORCBDRVJUSUZJQ0FURS0tLS0t
  key.pem: LS0tLS1CRUdJTiBFQyBQUklWQVRFIEtFWS0tLS0tCk1IY0NBUUVFSU1JSnltZWtZeitra0NMUGtGbHJVeUF1L2NISllSVHl3Zm1BVVJLS1JYZHpvQW9HQ0NxR1NNNDkKQXdFSG9VUURRZ0FFSVNnMENtSk5CV0x4SlRzS3Q3K2J6OEFzMVlmcVpGdVRxMkZuWW8wMTZOS1Z2NzBlUUMzVAo2dE9wYWo5eHVLc1hmbFU2Wmt1aVZSaWlodyt0VjJpc3F3PT0KLS0tLS1FTkQgRUMgUFJJVkFURSBLRVktLS0tLQ==
---
kind: Service
apiVersion: v1
metadata:
  name: linkerd-identity
  namespace: linkerd
  labels:
    linkerd.io/control-plane-component: identity
    linkerd.io/control-plane-ns: linkerd
  annotations:
    linkerd.io/created-by: linkerd/cli dev-undefined
spec:
  type: ClusterIP
  selector:
    linkerd.io/control-plane-component: identity
  ports:
  - name: grpc
    port: 8080
    targetPort: 8080
---
apiVersion: apps/v1
kind: Deployment
metadata:
  annotations:
    linkerd.io/created-by: linkerd/cli dev-undefined
  labels:
    app.kubernetes.io/name: identity
    app.kubernetes.io/part-of: Linkerd
    app.kubernetes.io/version: install-control-plane-version
    linkerd.io/control-plane-component: identity
    linkerd.io/control-plane-ns: linkerd
  name: linkerd-identity
  namespace: linkerd
spec:
  replicas: 1
  selector:
    matchLabels:
      linkerd.io/control-plane-component: identity
      linkerd.io/control-plane-ns: linkerd
      linkerd.io/proxy-deployment: linkerd-identity
  template:
    metadata:
      annotations:
        linkerd.io/created-by: linkerd/cli dev-undefined
        linkerd.io/identity-mode: default
        linkerd.io/proxy-version: install-proxy-version
      labels:
        linkerd.io/control-plane-component: identity
        linkerd.io/control-plane-ns: linkerd
        linkerd.io/workload-ns: linkerd
        linkerd.io/proxy-deployment: linkerd-identity
    spec:
      nodeSelector:
        beta.kubernetes.io/os: linux
      containers:
      - args:
        - identity
        - -log-level=info
        image: gcr.io/linkerd-io/controller:install-control-plane-version
        imagePullPolicy: IfNotPresent
        livenessProbe:
          httpGet:
            path: /ping
            port: 9990
          initialDelaySeconds: 10
        name: identity
        ports:
        - containerPort: 8080
          name: grpc
        - containerPort: 9990
          name: admin-http
        readinessProbe:
          failureThreshold: 7
          httpGet:
            path: /ready
            port: 9990
        securityContext:
          runAsUser: 2103
        volumeMounts:
        - mountPath: /var/run/linkerd/config
          name: config
        - mountPath: /var/run/linkerd/identity/issuer
          name: identity-issuer
      - env:
        - name: LINKERD2_PROXY_LOG
          value: warn,linkerd=info
        - name: LINKERD2_PROXY_LOG_FORMAT
          value: plain
        - name: LINKERD2_PROXY_DESTINATION_SVC_ADDR
          value: linkerd-dst.linkerd.svc.cluster.local:8086
        - name: LINKERD2_PROXY_DESTINATION_GET_NETWORKS
          value: "10.0.0.0/8,172.16.0.0/12,192.168.0.0/16"
        - name: LINKERD2_PROXY_INBOUND_CONNECT_TIMEOUT
          value: "100ms"
        - name: LINKERD2_PROXY_OUTBOUND_CONNECT_TIMEOUT
          value: "1000ms"
        - name: LINKERD2_PROXY_CONTROL_LISTEN_ADDR
          value: 0.0.0.0:4190
        - name: LINKERD2_PROXY_ADMIN_LISTEN_ADDR
          value: 0.0.0.0:4191
        - name: LINKERD2_PROXY_OUTBOUND_LISTEN_ADDR
          value: 127.0.0.1:4140
        - name: LINKERD2_PROXY_INBOUND_LISTEN_ADDR
          value: 0.0.0.0:4143
        - name: LINKERD2_PROXY_DESTINATION_GET_SUFFIXES
          value: svc.cluster.local.
        - name: LINKERD2_PROXY_DESTINATION_PROFILE_SUFFIXES
          value: svc.cluster.local.
        - name: LINKERD2_PROXY_INBOUND_ACCEPT_KEEPALIVE
          value: 10000ms
        - name: LINKERD2_PROXY_OUTBOUND_CONNECT_KEEPALIVE
          value: 10000ms
        - name: _pod_ns
          valueFrom:
            fieldRef:
              fieldPath: metadata.namespace
        - name: _pod_nodeName
          valueFrom:
             fieldRef:
              fieldPath: spec.nodeName
        - name: LINKERD2_PROXY_DESTINATION_CONTEXT
          value: |
            {"ns":"$(_pod_ns)", "nodeName":"$(_pod_nodeName)"}
        - name: LINKERD2_PROXY_IDENTITY_DIR
          value: /var/run/linkerd/identity/end-entity
        - name: LINKERD2_PROXY_IDENTITY_TRUST_ANCHORS
          value: |
            -----BEGIN CERTIFICATE-----
            MIIBYDCCAQegAwIBAgIBATAKBggqhkjOPQQDAjAYMRYwFAYDVQQDEw1jbHVzdGVy
            LmxvY2FsMB4XDTE5MDMwMzAxNTk1MloXDTI5MDIyODAyMDM1MlowGDEWMBQGA1UE
            AxMNY2x1c3Rlci5sb2NhbDBZMBMGByqGSM49AgEGCCqGSM49AwEHA0IABAChpAt0
            xtgO9qbVtEtDK80N6iCL2Htyf2kIv2m5QkJ1y0TFQi5hTVe3wtspJ8YpZF0pl364
            6TiYeXB8tOOhIACjQjBAMA4GA1UdDwEB/wQEAwIBBjAdBgNVHSUEFjAUBggrBgEF
            BQcDAQYIKwYBBQUHAwIwDwYDVR0TAQH/BAUwAwEB/zAKBggqhkjOPQQDAgNHADBE
            AiBQ/AAwF8kG8VOmRSUTPakSSa/N4mqK2HsZuhQXCmiZHwIgZEzI5DCkpU7w3SIv
            OLO4Zsk1XrGZHGsmyiEyvYF9lpY=
            -----END CERTIFICATE-----
        - name: LINKERD2_PROXY_IDENTITY_TOKEN_FILE
          value: /var/run/secrets/kubernetes.io/serviceaccount/token
        - name: LINKERD2_PROXY_IDENTITY_SVC_ADDR
          value: localhost.:8080
        - name: _pod_sa
          valueFrom:
            fieldRef:
              fieldPath: spec.serviceAccountName
        - name: _l5d_ns
          value: linkerd
        - name: _l5d_trustdomain
          value: cluster.local
        - name: LINKERD2_PROXY_IDENTITY_LOCAL_NAME
          value: $(_pod_sa).$(_pod_ns).serviceaccount.identity.$(_l5d_ns).$(_l5d_trustdomain)
        - name: LINKERD2_PROXY_IDENTITY_SVC_NAME
          value: linkerd-identity.$(_l5d_ns).serviceaccount.identity.$(_l5d_ns).$(_l5d_trustdomain)
        - name: LINKERD2_PROXY_DESTINATION_SVC_NAME
          value: linkerd-destination.$(_l5d_ns).serviceaccount.identity.$(_l5d_ns).$(_l5d_trustdomain)
        - name: LINKERD2_PROXY_TAP_SVC_NAME
          value: linkerd-tap.$(_l5d_ns).serviceaccount.identity.$(_l5d_ns).$(_l5d_trustdomain)
        image: gcr.io/linkerd-io/proxy:install-proxy-version
        imagePullPolicy: IfNotPresent
        livenessProbe:
          httpGet:
            path: /live
            port: 4191
          initialDelaySeconds: 10
        name: linkerd-proxy
        ports:
        - containerPort: 4143
          name: linkerd-proxy
        - containerPort: 4191
          name: linkerd-admin
        readinessProbe:
          httpGet:
            path: /ready
            port: 4191
          initialDelaySeconds: 2
        resources:
        securityContext:
          allowPrivilegeEscalation: false
          readOnlyRootFilesystem: true
          runAsUser: 2102
        terminationMessagePolicy: FallbackToLogsOnError
        volumeMounts:
        - mountPath: /var/run/linkerd/identity/end-entity
          name: linkerd-identity-end-entity
      initContainers:
      - args:
        - --incoming-proxy-port
        - "4143"
        - --outgoing-proxy-port
        - "4140"
        - --proxy-uid
        - "2102"
        - --inbound-ports-to-ignore
        - 4190,4191
        - --outbound-ports-to-ignore
        - "443"
        image: gcr.io/linkerd-io/proxy-init:v1.3.3
        imagePullPolicy: IfNotPresent
        name: linkerd-init
        resources:
          limits:
            cpu: "100m"
            memory: "50Mi"
          requests:
            cpu: "10m"
            memory: "10Mi"
        securityContext:
          allowPrivilegeEscalation: false
          capabilities:
            add:
            - NET_ADMIN
            - NET_RAW
          privileged: false
          readOnlyRootFilesystem: true
          runAsNonRoot: false
          runAsUser: 0
        terminationMessagePolicy: FallbackToLogsOnError
        volumeMounts:
        - mountPath: /run
          name: linkerd-proxy-init-xtables-lock
      serviceAccountName: linkerd-identity
      volumes:
      - configMap:
          name: linkerd-config
        name: config
      - name: identity-issuer
        secret:
          secretName: linkerd-identity-issuer
      - emptyDir: {}
        name: linkerd-proxy-init-xtables-lock
      - emptyDir:
          medium: Memory
        name: linkerd-identity-end-entity
---
###
### Controller
###
---
kind: Service
apiVersion: v1
metadata:
  name: linkerd-controller-api
  namespace: linkerd
  labels:
    linkerd.io/control-plane-component: controller
    linkerd.io/control-plane-ns: linkerd
  annotations:
    linkerd.io/created-by: linkerd/cli dev-undefined
spec:
  type: ClusterIP
  selector:
    linkerd.io/control-plane-component: controller
  ports:
  - name: http
    port: 8085
    targetPort: 8085
---
apiVersion: apps/v1
kind: Deployment
metadata:
  annotations:
    linkerd.io/created-by: linkerd/cli dev-undefined
  labels:
    app.kubernetes.io/name: controller
    app.kubernetes.io/part-of: Linkerd
    app.kubernetes.io/version: install-control-plane-version
    linkerd.io/control-plane-component: controller
    linkerd.io/control-plane-ns: linkerd
  name: linkerd-controller
  namespace: linkerd
spec:
  replicas: 1
  selector:
    matchLabels:
      linkerd.io/control-plane-component: controller
      linkerd.io/control-plane-ns: linkerd
      linkerd.io/proxy-deployment: linkerd-controller
  template:
    metadata:
      annotations:
        linkerd.io/created-by: linkerd/cli dev-undefined
        linkerd.io/identity-mode: default
        linkerd.io/proxy-version: install-proxy-version
      labels:
        linkerd.io/control-plane-component: controller
        linkerd.io/control-plane-ns: linkerd
        linkerd.io/workload-ns: linkerd
        linkerd.io/proxy-deployment: linkerd-controller
    spec:
      nodeSelector:
        beta.kubernetes.io/os: linux
      containers:
      - args:
        - public-api
        - -destination-addr=linkerd-dst.linkerd.svc.cluster.local:8086
        - -controller-namespace=linkerd
        - -log-level=info
        - -prometheus-url=http://linkerd-prometheus.linkerd.svc.cluster.local:9090
        image: gcr.io/linkerd-io/controller:install-control-plane-version
        imagePullPolicy: IfNotPresent
        livenessProbe:
          httpGet:
            path: /ping
            port: 9995
          initialDelaySeconds: 10
        name: public-api
        ports:
        - containerPort: 8085
          name: http
        - containerPort: 9995
          name: admin-http
        readinessProbe:
          failureThreshold: 7
          httpGet:
            path: /ready
            port: 9995
        securityContext:
          runAsUser: 2103
        volumeMounts:
        - mountPath: /var/run/linkerd/config
          name: config
      - env:
        - name: LINKERD2_PROXY_LOG
          value: warn,linkerd=info
        - name: LINKERD2_PROXY_LOG_FORMAT
          value: plain
        - name: LINKERD2_PROXY_DESTINATION_SVC_ADDR
          value: linkerd-dst.linkerd.svc.cluster.local:8086
        - name: LINKERD2_PROXY_DESTINATION_GET_NETWORKS
          value: "10.0.0.0/8,172.16.0.0/12,192.168.0.0/16"
        - name: LINKERD2_PROXY_INBOUND_CONNECT_TIMEOUT
          value: "100ms"
        - name: LINKERD2_PROXY_OUTBOUND_CONNECT_TIMEOUT
          value: "1000ms"
        - name: LINKERD2_PROXY_CONTROL_LISTEN_ADDR
          value: 0.0.0.0:4190
        - name: LINKERD2_PROXY_ADMIN_LISTEN_ADDR
          value: 0.0.0.0:4191
        - name: LINKERD2_PROXY_OUTBOUND_LISTEN_ADDR
          value: 127.0.0.1:4140
        - name: LINKERD2_PROXY_INBOUND_LISTEN_ADDR
          value: 0.0.0.0:4143
        - name: LINKERD2_PROXY_DESTINATION_GET_SUFFIXES
          value: svc.cluster.local.
        - name: LINKERD2_PROXY_DESTINATION_PROFILE_SUFFIXES
          value: svc.cluster.local.
        - name: LINKERD2_PROXY_INBOUND_ACCEPT_KEEPALIVE
          value: 10000ms
        - name: LINKERD2_PROXY_OUTBOUND_CONNECT_KEEPALIVE
          value: 10000ms
        - name: _pod_ns
          valueFrom:
            fieldRef:
              fieldPath: metadata.namespace
        - name: _pod_nodeName
          valueFrom:
             fieldRef:
              fieldPath: spec.nodeName
        - name: LINKERD2_PROXY_DESTINATION_CONTEXT
          value: |
            {"ns":"$(_pod_ns)", "nodeName":"$(_pod_nodeName)"}
        - name: LINKERD2_PROXY_IDENTITY_DIR
          value: /var/run/linkerd/identity/end-entity
        - name: LINKERD2_PROXY_IDENTITY_TRUST_ANCHORS
          value: |
            -----BEGIN CERTIFICATE-----
            MIIBYDCCAQegAwIBAgIBATAKBggqhkjOPQQDAjAYMRYwFAYDVQQDEw1jbHVzdGVy
            LmxvY2FsMB4XDTE5MDMwMzAxNTk1MloXDTI5MDIyODAyMDM1MlowGDEWMBQGA1UE
            AxMNY2x1c3Rlci5sb2NhbDBZMBMGByqGSM49AgEGCCqGSM49AwEHA0IABAChpAt0
            xtgO9qbVtEtDK80N6iCL2Htyf2kIv2m5QkJ1y0TFQi5hTVe3wtspJ8YpZF0pl364
            6TiYeXB8tOOhIACjQjBAMA4GA1UdDwEB/wQEAwIBBjAdBgNVHSUEFjAUBggrBgEF
            BQcDAQYIKwYBBQUHAwIwDwYDVR0TAQH/BAUwAwEB/zAKBggqhkjOPQQDAgNHADBE
            AiBQ/AAwF8kG8VOmRSUTPakSSa/N4mqK2HsZuhQXCmiZHwIgZEzI5DCkpU7w3SIv
            OLO4Zsk1XrGZHGsmyiEyvYF9lpY=
            -----END CERTIFICATE-----
        - name: LINKERD2_PROXY_IDENTITY_TOKEN_FILE
          value: /var/run/secrets/kubernetes.io/serviceaccount/token
        - name: LINKERD2_PROXY_IDENTITY_SVC_ADDR
          value: linkerd-identity.linkerd.svc.cluster.local:8080
        - name: _pod_sa
          valueFrom:
            fieldRef:
              fieldPath: spec.serviceAccountName
        - name: _l5d_ns
          value: linkerd
        - name: _l5d_trustdomain
          value: cluster.local
        - name: LINKERD2_PROXY_IDENTITY_LOCAL_NAME
          value: $(_pod_sa).$(_pod_ns).serviceaccount.identity.$(_l5d_ns).$(_l5d_trustdomain)
        - name: LINKERD2_PROXY_IDENTITY_SVC_NAME
          value: linkerd-identity.$(_l5d_ns).serviceaccount.identity.$(_l5d_ns).$(_l5d_trustdomain)
        - name: LINKERD2_PROXY_DESTINATION_SVC_NAME
          value: linkerd-destination.$(_l5d_ns).serviceaccount.identity.$(_l5d_ns).$(_l5d_trustdomain)
        - name: LINKERD2_PROXY_TAP_SVC_NAME
          value: linkerd-tap.$(_l5d_ns).serviceaccount.identity.$(_l5d_ns).$(_l5d_trustdomain)
        image: gcr.io/linkerd-io/proxy:install-proxy-version
        imagePullPolicy: IfNotPresent
        livenessProbe:
          httpGet:
            path: /live
            port: 4191
          initialDelaySeconds: 10
        name: linkerd-proxy
        ports:
        - containerPort: 4143
          name: linkerd-proxy
        - containerPort: 4191
          name: linkerd-admin
        readinessProbe:
          httpGet:
            path: /ready
            port: 4191
          initialDelaySeconds: 2
        resources:
        securityContext:
          allowPrivilegeEscalation: false
          readOnlyRootFilesystem: true
          runAsUser: 2102
        terminationMessagePolicy: FallbackToLogsOnError
        volumeMounts:
        - mountPath: /var/run/linkerd/identity/end-entity
          name: linkerd-identity-end-entity
      initContainers:
      - args:
        - --incoming-proxy-port
        - "4143"
        - --outgoing-proxy-port
        - "4140"
        - --proxy-uid
        - "2102"
        - --inbound-ports-to-ignore
        - 4190,4191
        - --outbound-ports-to-ignore
        - "443"
        image: gcr.io/linkerd-io/proxy-init:v1.3.3
        imagePullPolicy: IfNotPresent
        name: linkerd-init
        resources:
          limits:
            cpu: "100m"
            memory: "50Mi"
          requests:
            cpu: "10m"
            memory: "10Mi"
        securityContext:
          allowPrivilegeEscalation: false
          capabilities:
            add:
            - NET_ADMIN
            - NET_RAW
          privileged: false
          readOnlyRootFilesystem: true
          runAsNonRoot: false
          runAsUser: 0
        terminationMessagePolicy: FallbackToLogsOnError
        volumeMounts:
        - mountPath: /run
          name: linkerd-proxy-init-xtables-lock
      serviceAccountName: linkerd-controller
      volumes:
      - configMap:
          name: linkerd-config
        name: config
      - emptyDir: {}
        name: linkerd-proxy-init-xtables-lock
      - emptyDir:
          medium: Memory
        name: linkerd-identity-end-entity
---
###
### Destination Controller Service
###
---
kind: Service
apiVersion: v1
metadata:
  name: linkerd-dst
  namespace: linkerd
  labels:
    linkerd.io/control-plane-component: destination
    linkerd.io/control-plane-ns: linkerd
  annotations:
    linkerd.io/created-by: linkerd/cli dev-undefined
spec:
  type: ClusterIP
  selector:
    linkerd.io/control-plane-component: destination
  ports:
  - name: grpc
    port: 8086
    targetPort: 8086
---
apiVersion: apps/v1
kind: Deployment
metadata:
  annotations:
    linkerd.io/created-by: linkerd/cli dev-undefined
  labels:
    app.kubernetes.io/name: destination
    app.kubernetes.io/part-of: Linkerd
    app.kubernetes.io/version: install-control-plane-version
    linkerd.io/control-plane-component: destination
    linkerd.io/control-plane-ns: linkerd
  name: linkerd-destination
  namespace: linkerd
spec:
  replicas: 1
  selector:
    matchLabels:
      linkerd.io/control-plane-component: destination
      linkerd.io/control-plane-ns: linkerd
      linkerd.io/proxy-deployment: linkerd-destination
  template:
    metadata:
      annotations:
        linkerd.io/created-by: linkerd/cli dev-undefined
        linkerd.io/identity-mode: default
        linkerd.io/proxy-version: install-proxy-version
      labels:
        linkerd.io/control-plane-component: destination
        linkerd.io/control-plane-ns: linkerd
        linkerd.io/workload-ns: linkerd
        linkerd.io/proxy-deployment: linkerd-destination
    spec:
      nodeSelector:
        beta.kubernetes.io/os: linux
      containers:
      - args:
        - destination
        - -addr=:8086
        - -controller-namespace=linkerd
        - -enable-h2-upgrade=true
        - -log-level=info
        image: gcr.io/linkerd-io/controller:install-control-plane-version
        imagePullPolicy: IfNotPresent
        livenessProbe:
          httpGet:
            path: /ping
            port: 9996
          initialDelaySeconds: 10
        name: destination
        ports:
        - containerPort: 8086
          name: grpc
        - containerPort: 9996
          name: admin-http
        readinessProbe:
          failureThreshold: 7
          httpGet:
            path: /ready
            port: 9996
        securityContext:
          runAsUser: 2103
        volumeMounts:
        - mountPath: /var/run/linkerd/config
          name: config
      - env:
        - name: LINKERD2_PROXY_LOG
          value: warn,linkerd=info
        - name: LINKERD2_PROXY_LOG_FORMAT
          value: plain
        - name: LINKERD2_PROXY_DESTINATION_SVC_ADDR
          value: localhost.:8086
        - name: LINKERD2_PROXY_DESTINATION_GET_NETWORKS
          value: "10.0.0.0/8,172.16.0.0/12,192.168.0.0/16"
        - name: LINKERD2_PROXY_INBOUND_CONNECT_TIMEOUT
          value: "100ms"
        - name: LINKERD2_PROXY_OUTBOUND_CONNECT_TIMEOUT
          value: "1000ms"
        - name: LINKERD2_PROXY_CONTROL_LISTEN_ADDR
          value: 0.0.0.0:4190
        - name: LINKERD2_PROXY_ADMIN_LISTEN_ADDR
          value: 0.0.0.0:4191
        - name: LINKERD2_PROXY_OUTBOUND_LISTEN_ADDR
          value: 127.0.0.1:4140
        - name: LINKERD2_PROXY_INBOUND_LISTEN_ADDR
          value: 0.0.0.0:4143
        - name: LINKERD2_PROXY_DESTINATION_GET_SUFFIXES
          value: svc.cluster.local.
        - name: LINKERD2_PROXY_DESTINATION_PROFILE_SUFFIXES
          value: svc.cluster.local.
        - name: LINKERD2_PROXY_INBOUND_ACCEPT_KEEPALIVE
          value: 10000ms
        - name: LINKERD2_PROXY_OUTBOUND_CONNECT_KEEPALIVE
          value: 10000ms
        - name: _pod_ns
          valueFrom:
            fieldRef:
              fieldPath: metadata.namespace
        - name: _pod_nodeName
          valueFrom:
             fieldRef:
              fieldPath: spec.nodeName
        - name: LINKERD2_PROXY_DESTINATION_CONTEXT
          value: |
            {"ns":"$(_pod_ns)", "nodeName":"$(_pod_nodeName)"}
        - name: LINKERD2_PROXY_IDENTITY_DIR
          value: /var/run/linkerd/identity/end-entity
        - name: LINKERD2_PROXY_IDENTITY_TRUST_ANCHORS
          value: |
            -----BEGIN CERTIFICATE-----
            MIIBYDCCAQegAwIBAgIBATAKBggqhkjOPQQDAjAYMRYwFAYDVQQDEw1jbHVzdGVy
            LmxvY2FsMB4XDTE5MDMwMzAxNTk1MloXDTI5MDIyODAyMDM1MlowGDEWMBQGA1UE
            AxMNY2x1c3Rlci5sb2NhbDBZMBMGByqGSM49AgEGCCqGSM49AwEHA0IABAChpAt0
            xtgO9qbVtEtDK80N6iCL2Htyf2kIv2m5QkJ1y0TFQi5hTVe3wtspJ8YpZF0pl364
            6TiYeXB8tOOhIACjQjBAMA4GA1UdDwEB/wQEAwIBBjAdBgNVHSUEFjAUBggrBgEF
            BQcDAQYIKwYBBQUHAwIwDwYDVR0TAQH/BAUwAwEB/zAKBggqhkjOPQQDAgNHADBE
            AiBQ/AAwF8kG8VOmRSUTPakSSa/N4mqK2HsZuhQXCmiZHwIgZEzI5DCkpU7w3SIv
            OLO4Zsk1XrGZHGsmyiEyvYF9lpY=
            -----END CERTIFICATE-----
        - name: LINKERD2_PROXY_IDENTITY_TOKEN_FILE
          value: /var/run/secrets/kubernetes.io/serviceaccount/token
        - name: LINKERD2_PROXY_IDENTITY_SVC_ADDR
          value: linkerd-identity.linkerd.svc.cluster.local:8080
        - name: _pod_sa
          valueFrom:
            fieldRef:
              fieldPath: spec.serviceAccountName
        - name: _l5d_ns
          value: linkerd
        - name: _l5d_trustdomain
          value: cluster.local
        - name: LINKERD2_PROXY_IDENTITY_LOCAL_NAME
          value: $(_pod_sa).$(_pod_ns).serviceaccount.identity.$(_l5d_ns).$(_l5d_trustdomain)
        - name: LINKERD2_PROXY_IDENTITY_SVC_NAME
          value: linkerd-identity.$(_l5d_ns).serviceaccount.identity.$(_l5d_ns).$(_l5d_trustdomain)
        - name: LINKERD2_PROXY_DESTINATION_SVC_NAME
          value: linkerd-destination.$(_l5d_ns).serviceaccount.identity.$(_l5d_ns).$(_l5d_trustdomain)
        - name: LINKERD2_PROXY_TAP_SVC_NAME
          value: linkerd-tap.$(_l5d_ns).serviceaccount.identity.$(_l5d_ns).$(_l5d_trustdomain)
        image: gcr.io/linkerd-io/proxy:install-proxy-version
        imagePullPolicy: IfNotPresent
        livenessProbe:
          httpGet:
            path: /live
            port: 4191
          initialDelaySeconds: 10
        name: linkerd-proxy
        ports:
        - containerPort: 4143
          name: linkerd-proxy
        - containerPort: 4191
          name: linkerd-admin
        readinessProbe:
          httpGet:
            path: /ready
            port: 4191
          initialDelaySeconds: 2
        resources:
        securityContext:
          allowPrivilegeEscalation: false
          readOnlyRootFilesystem: true
          runAsUser: 2102
        terminationMessagePolicy: FallbackToLogsOnError
        volumeMounts:
        - mountPath: /var/run/linkerd/identity/end-entity
          name: linkerd-identity-end-entity
      initContainers:
      - args:
        - --incoming-proxy-port
        - "4143"
        - --outgoing-proxy-port
        - "4140"
        - --proxy-uid
        - "2102"
        - --inbound-ports-to-ignore
        - 4190,4191
        - --outbound-ports-to-ignore
        - "443"
        image: gcr.io/linkerd-io/proxy-init:v1.3.3
        imagePullPolicy: IfNotPresent
        name: linkerd-init
        resources:
          limits:
            cpu: "100m"
            memory: "50Mi"
          requests:
            cpu: "10m"
            memory: "10Mi"
        securityContext:
          allowPrivilegeEscalation: false
          capabilities:
            add:
            - NET_ADMIN
            - NET_RAW
          privileged: false
          readOnlyRootFilesystem: true
          runAsNonRoot: false
          runAsUser: 0
        terminationMessagePolicy: FallbackToLogsOnError
        volumeMounts:
        - mountPath: /run
          name: linkerd-proxy-init-xtables-lock
      serviceAccountName: linkerd-destination
      volumes:
      - configMap:
          name: linkerd-config
        name: config
      - emptyDir: {}
        name: linkerd-proxy-init-xtables-lock
      - emptyDir:
          medium: Memory
        name: linkerd-identity-end-entity
---
###
### Heartbeat
###
---
apiVersion: batch/v1beta1
kind: CronJob
metadata:
  name: linkerd-heartbeat
  namespace: linkerd
  labels:
    app.kubernetes.io/name: heartbeat
    app.kubernetes.io/part-of: Linkerd
    app.kubernetes.io/version: install-control-plane-version
    linkerd.io/control-plane-component: heartbeat
    linkerd.io/control-plane-ns: linkerd
  annotations:
    linkerd.io/created-by: linkerd/cli dev-undefined
spec:
  schedule: "1 2 3 4 5"
  successfulJobsHistoryLimit: 0
  jobTemplate:
    spec:
      template:
        metadata:
          labels:
            linkerd.io/control-plane-component: heartbeat
            linkerd.io/workload-ns: linkerd
          annotations:
            linkerd.io/created-by: linkerd/cli dev-undefined
        spec:
          nodeSelector:
            beta.kubernetes.io/os: linux
          serviceAccountName: linkerd-heartbeat
          restartPolicy: Never
          containers:
          - name: heartbeat
            image: gcr.io/linkerd-io/controller:install-control-plane-version
            imagePullPolicy: IfNotPresent
            args:
            - "heartbeat"
            - "-controller-namespace=linkerd"
            - "-log-level=info"
            - "-prometheus-url=http://linkerd-prometheus.linkerd.svc.cluster.local:9090"
            securityContext:
              runAsUser: 2103
---
###
<<<<<<< HEAD
=======
### Web
###
---
kind: Service
apiVersion: v1
metadata:
  name: linkerd-web
  namespace: linkerd
  labels:
    linkerd.io/control-plane-component: web
    linkerd.io/control-plane-ns: linkerd
  annotations:
    linkerd.io/created-by: linkerd/cli dev-undefined
spec:
  type: ClusterIP
  selector:
    linkerd.io/control-plane-component: web
  ports:
  - name: http
    port: 8084
    targetPort: 8084
  - name: admin-http
    port: 9994
    targetPort: 9994
---
apiVersion: apps/v1
kind: Deployment
metadata:
  annotations:
    linkerd.io/created-by: linkerd/cli dev-undefined
  labels:
    app.kubernetes.io/name: web
    app.kubernetes.io/part-of: Linkerd
    app.kubernetes.io/version: install-control-plane-version
    linkerd.io/control-plane-component: web
    linkerd.io/control-plane-ns: linkerd
  name: linkerd-web
  namespace: linkerd
spec:
  replicas: 1
  selector:
    matchLabels:
      linkerd.io/control-plane-component: web
      linkerd.io/control-plane-ns: linkerd
      linkerd.io/proxy-deployment: linkerd-web
  template:
    metadata:
      annotations:
        linkerd.io/created-by: linkerd/cli dev-undefined
        linkerd.io/identity-mode: default
        linkerd.io/proxy-version: install-proxy-version
      labels:
        linkerd.io/control-plane-component: web
        linkerd.io/control-plane-ns: linkerd
        linkerd.io/workload-ns: linkerd
        linkerd.io/proxy-deployment: linkerd-web
    spec:
      nodeSelector:
        beta.kubernetes.io/os: linux
      containers:
      - args:
        - -api-addr=linkerd-controller-api.linkerd.svc.cluster.local:8085
        - -grafana-addr=linkerd-grafana.linkerd.svc.cluster.local:3000
        - -jaeger-addr=linkerd-jaeger.linkerd.svc.cluster.local:16686
        - -controller-namespace=linkerd
        - -log-level=info
        - -enforced-host=^(localhost|127\.0\.0\.1|linkerd-web\.linkerd\.svc\.cluster\.local|linkerd-web\.linkerd\.svc|\[::1\])(:\d+)?$
        image: gcr.io/linkerd-io/web:install-control-plane-version
        imagePullPolicy: IfNotPresent
        livenessProbe:
          httpGet:
            path: /ping
            port: 9994
          initialDelaySeconds: 10
        name: web
        ports:
        - containerPort: 8084
          name: http
        - containerPort: 9994
          name: admin-http
        readinessProbe:
          failureThreshold: 7
          httpGet:
            path: /ready
            port: 9994
        securityContext:
          runAsUser: 2103
        volumeMounts:
        - mountPath: /var/run/linkerd/config
          name: config
      - env:
        - name: LINKERD2_PROXY_LOG
          value: warn,linkerd=info
        - name: LINKERD2_PROXY_LOG_FORMAT
          value: plain
        - name: LINKERD2_PROXY_DESTINATION_SVC_ADDR
          value: linkerd-dst.linkerd.svc.cluster.local:8086
        - name: LINKERD2_PROXY_DESTINATION_GET_NETWORKS
          value: "10.0.0.0/8,172.16.0.0/12,192.168.0.0/16"
        - name: LINKERD2_PROXY_INBOUND_CONNECT_TIMEOUT
          value: "100ms"
        - name: LINKERD2_PROXY_OUTBOUND_CONNECT_TIMEOUT
          value: "1000ms"
        - name: LINKERD2_PROXY_CONTROL_LISTEN_ADDR
          value: 0.0.0.0:4190
        - name: LINKERD2_PROXY_ADMIN_LISTEN_ADDR
          value: 0.0.0.0:4191
        - name: LINKERD2_PROXY_OUTBOUND_LISTEN_ADDR
          value: 127.0.0.1:4140
        - name: LINKERD2_PROXY_INBOUND_LISTEN_ADDR
          value: 0.0.0.0:4143
        - name: LINKERD2_PROXY_DESTINATION_GET_SUFFIXES
          value: svc.cluster.local.
        - name: LINKERD2_PROXY_DESTINATION_PROFILE_SUFFIXES
          value: svc.cluster.local.
        - name: LINKERD2_PROXY_INBOUND_ACCEPT_KEEPALIVE
          value: 10000ms
        - name: LINKERD2_PROXY_OUTBOUND_CONNECT_KEEPALIVE
          value: 10000ms
        - name: _pod_ns
          valueFrom:
            fieldRef:
              fieldPath: metadata.namespace
        - name: _pod_nodeName
          valueFrom:
             fieldRef:
              fieldPath: spec.nodeName
        - name: LINKERD2_PROXY_DESTINATION_CONTEXT
          value: |
            {"ns":"$(_pod_ns)", "nodeName":"$(_pod_nodeName)"}
        - name: LINKERD2_PROXY_IDENTITY_DIR
          value: /var/run/linkerd/identity/end-entity
        - name: LINKERD2_PROXY_IDENTITY_TRUST_ANCHORS
          value: |
            -----BEGIN CERTIFICATE-----
            MIIBYDCCAQegAwIBAgIBATAKBggqhkjOPQQDAjAYMRYwFAYDVQQDEw1jbHVzdGVy
            LmxvY2FsMB4XDTE5MDMwMzAxNTk1MloXDTI5MDIyODAyMDM1MlowGDEWMBQGA1UE
            AxMNY2x1c3Rlci5sb2NhbDBZMBMGByqGSM49AgEGCCqGSM49AwEHA0IABAChpAt0
            xtgO9qbVtEtDK80N6iCL2Htyf2kIv2m5QkJ1y0TFQi5hTVe3wtspJ8YpZF0pl364
            6TiYeXB8tOOhIACjQjBAMA4GA1UdDwEB/wQEAwIBBjAdBgNVHSUEFjAUBggrBgEF
            BQcDAQYIKwYBBQUHAwIwDwYDVR0TAQH/BAUwAwEB/zAKBggqhkjOPQQDAgNHADBE
            AiBQ/AAwF8kG8VOmRSUTPakSSa/N4mqK2HsZuhQXCmiZHwIgZEzI5DCkpU7w3SIv
            OLO4Zsk1XrGZHGsmyiEyvYF9lpY=
            -----END CERTIFICATE-----
        - name: LINKERD2_PROXY_IDENTITY_TOKEN_FILE
          value: /var/run/secrets/kubernetes.io/serviceaccount/token
        - name: LINKERD2_PROXY_IDENTITY_SVC_ADDR
          value: linkerd-identity.linkerd.svc.cluster.local:8080
        - name: _pod_sa
          valueFrom:
            fieldRef:
              fieldPath: spec.serviceAccountName
        - name: _l5d_ns
          value: linkerd
        - name: _l5d_trustdomain
          value: cluster.local
        - name: LINKERD2_PROXY_IDENTITY_LOCAL_NAME
          value: $(_pod_sa).$(_pod_ns).serviceaccount.identity.$(_l5d_ns).$(_l5d_trustdomain)
        - name: LINKERD2_PROXY_IDENTITY_SVC_NAME
          value: linkerd-identity.$(_l5d_ns).serviceaccount.identity.$(_l5d_ns).$(_l5d_trustdomain)
        - name: LINKERD2_PROXY_DESTINATION_SVC_NAME
          value: linkerd-destination.$(_l5d_ns).serviceaccount.identity.$(_l5d_ns).$(_l5d_trustdomain)
        - name: LINKERD2_PROXY_TAP_SVC_NAME
          value: linkerd-tap.$(_l5d_ns).serviceaccount.identity.$(_l5d_ns).$(_l5d_trustdomain)
        image: gcr.io/linkerd-io/proxy:install-proxy-version
        imagePullPolicy: IfNotPresent
        livenessProbe:
          httpGet:
            path: /live
            port: 4191
          initialDelaySeconds: 10
        name: linkerd-proxy
        ports:
        - containerPort: 4143
          name: linkerd-proxy
        - containerPort: 4191
          name: linkerd-admin
        readinessProbe:
          httpGet:
            path: /ready
            port: 4191
          initialDelaySeconds: 2
        resources:
        securityContext:
          allowPrivilegeEscalation: false
          readOnlyRootFilesystem: true
          runAsUser: 2102
        terminationMessagePolicy: FallbackToLogsOnError
        volumeMounts:
        - mountPath: /var/run/linkerd/identity/end-entity
          name: linkerd-identity-end-entity
      initContainers:
      - args:
        - --incoming-proxy-port
        - "4143"
        - --outgoing-proxy-port
        - "4140"
        - --proxy-uid
        - "2102"
        - --inbound-ports-to-ignore
        - 4190,4191
        - --outbound-ports-to-ignore
        - "443"
        image: gcr.io/linkerd-io/proxy-init:v1.3.3
        imagePullPolicy: IfNotPresent
        name: linkerd-init
        resources:
          limits:
            cpu: "100m"
            memory: "50Mi"
          requests:
            cpu: "10m"
            memory: "10Mi"
        securityContext:
          allowPrivilegeEscalation: false
          capabilities:
            add:
            - NET_ADMIN
            - NET_RAW
          privileged: false
          readOnlyRootFilesystem: true
          runAsNonRoot: false
          runAsUser: 0
        terminationMessagePolicy: FallbackToLogsOnError
        volumeMounts:
        - mountPath: /run
          name: linkerd-proxy-init-xtables-lock
      serviceAccountName: linkerd-web
      volumes:
      - configMap:
          name: linkerd-config
        name: config
      - emptyDir: {}
        name: linkerd-proxy-init-xtables-lock
      - emptyDir:
          medium: Memory
        name: linkerd-identity-end-entity
---
###
>>>>>>> c68ab23a
### Proxy Injector
###
---
apiVersion: apps/v1
kind: Deployment
metadata:
  annotations:
    linkerd.io/created-by: linkerd/cli dev-undefined
  labels:
    app.kubernetes.io/name: proxy-injector
    app.kubernetes.io/part-of: Linkerd
    app.kubernetes.io/version: install-control-plane-version
    linkerd.io/control-plane-component: proxy-injector
    linkerd.io/control-plane-ns: linkerd
  name: linkerd-proxy-injector
  namespace: linkerd
spec:
  replicas: 1
  selector:
    matchLabels:
      linkerd.io/control-plane-component: proxy-injector
  template:
    metadata:
      annotations:
        linkerd.io/created-by: linkerd/cli dev-undefined
        linkerd.io/identity-mode: default
        linkerd.io/proxy-version: install-proxy-version
      labels:
        linkerd.io/control-plane-component: proxy-injector
        linkerd.io/control-plane-ns: linkerd
        linkerd.io/workload-ns: linkerd
        linkerd.io/proxy-deployment: linkerd-proxy-injector
    spec:
      nodeSelector:
        beta.kubernetes.io/os: linux
      containers:
      - args:
        - proxy-injector
        - -log-level=info
        image: gcr.io/linkerd-io/controller:install-control-plane-version
        imagePullPolicy: IfNotPresent
        livenessProbe:
          httpGet:
            path: /ping
            port: 9995
          initialDelaySeconds: 10
        name: proxy-injector
        ports:
        - containerPort: 8443
          name: proxy-injector
        - containerPort: 9995
          name: admin-http
        readinessProbe:
          failureThreshold: 7
          httpGet:
            path: /ready
            port: 9995
        securityContext:
          runAsUser: 2103
        volumeMounts:
        - mountPath: /var/run/linkerd/config
          name: config
        - mountPath: /var/run/linkerd/tls
          name: tls
          readOnly: true
      - env:
        - name: LINKERD2_PROXY_LOG
          value: warn,linkerd=info
        - name: LINKERD2_PROXY_LOG_FORMAT
          value: plain
        - name: LINKERD2_PROXY_DESTINATION_SVC_ADDR
          value: linkerd-dst.linkerd.svc.cluster.local:8086
        - name: LINKERD2_PROXY_DESTINATION_GET_NETWORKS
          value: "10.0.0.0/8,172.16.0.0/12,192.168.0.0/16"
        - name: LINKERD2_PROXY_INBOUND_CONNECT_TIMEOUT
          value: "100ms"
        - name: LINKERD2_PROXY_OUTBOUND_CONNECT_TIMEOUT
          value: "1000ms"
        - name: LINKERD2_PROXY_CONTROL_LISTEN_ADDR
          value: 0.0.0.0:4190
        - name: LINKERD2_PROXY_ADMIN_LISTEN_ADDR
          value: 0.0.0.0:4191
        - name: LINKERD2_PROXY_OUTBOUND_LISTEN_ADDR
          value: 127.0.0.1:4140
        - name: LINKERD2_PROXY_INBOUND_LISTEN_ADDR
          value: 0.0.0.0:4143
        - name: LINKERD2_PROXY_DESTINATION_GET_SUFFIXES
          value: svc.cluster.local.
        - name: LINKERD2_PROXY_DESTINATION_PROFILE_SUFFIXES
          value: svc.cluster.local.
        - name: LINKERD2_PROXY_INBOUND_ACCEPT_KEEPALIVE
          value: 10000ms
        - name: LINKERD2_PROXY_OUTBOUND_CONNECT_KEEPALIVE
          value: 10000ms
        - name: _pod_ns
          valueFrom:
            fieldRef:
              fieldPath: metadata.namespace
        - name: _pod_nodeName
          valueFrom:
             fieldRef:
              fieldPath: spec.nodeName
        - name: LINKERD2_PROXY_DESTINATION_CONTEXT
          value: |
            {"ns":"$(_pod_ns)", "nodeName":"$(_pod_nodeName)"}
        - name: LINKERD2_PROXY_IDENTITY_DIR
          value: /var/run/linkerd/identity/end-entity
        - name: LINKERD2_PROXY_IDENTITY_TRUST_ANCHORS
          value: |
            -----BEGIN CERTIFICATE-----
            MIIBYDCCAQegAwIBAgIBATAKBggqhkjOPQQDAjAYMRYwFAYDVQQDEw1jbHVzdGVy
            LmxvY2FsMB4XDTE5MDMwMzAxNTk1MloXDTI5MDIyODAyMDM1MlowGDEWMBQGA1UE
            AxMNY2x1c3Rlci5sb2NhbDBZMBMGByqGSM49AgEGCCqGSM49AwEHA0IABAChpAt0
            xtgO9qbVtEtDK80N6iCL2Htyf2kIv2m5QkJ1y0TFQi5hTVe3wtspJ8YpZF0pl364
            6TiYeXB8tOOhIACjQjBAMA4GA1UdDwEB/wQEAwIBBjAdBgNVHSUEFjAUBggrBgEF
            BQcDAQYIKwYBBQUHAwIwDwYDVR0TAQH/BAUwAwEB/zAKBggqhkjOPQQDAgNHADBE
            AiBQ/AAwF8kG8VOmRSUTPakSSa/N4mqK2HsZuhQXCmiZHwIgZEzI5DCkpU7w3SIv
            OLO4Zsk1XrGZHGsmyiEyvYF9lpY=
            -----END CERTIFICATE-----
        - name: LINKERD2_PROXY_IDENTITY_TOKEN_FILE
          value: /var/run/secrets/kubernetes.io/serviceaccount/token
        - name: LINKERD2_PROXY_IDENTITY_SVC_ADDR
          value: linkerd-identity.linkerd.svc.cluster.local:8080
        - name: _pod_sa
          valueFrom:
            fieldRef:
              fieldPath: spec.serviceAccountName
        - name: _l5d_ns
          value: linkerd
        - name: _l5d_trustdomain
          value: cluster.local
        - name: LINKERD2_PROXY_IDENTITY_LOCAL_NAME
          value: $(_pod_sa).$(_pod_ns).serviceaccount.identity.$(_l5d_ns).$(_l5d_trustdomain)
        - name: LINKERD2_PROXY_IDENTITY_SVC_NAME
          value: linkerd-identity.$(_l5d_ns).serviceaccount.identity.$(_l5d_ns).$(_l5d_trustdomain)
        - name: LINKERD2_PROXY_DESTINATION_SVC_NAME
          value: linkerd-destination.$(_l5d_ns).serviceaccount.identity.$(_l5d_ns).$(_l5d_trustdomain)
        - name: LINKERD2_PROXY_TAP_SVC_NAME
          value: linkerd-tap.$(_l5d_ns).serviceaccount.identity.$(_l5d_ns).$(_l5d_trustdomain)
        image: gcr.io/linkerd-io/proxy:install-proxy-version
        imagePullPolicy: IfNotPresent
        livenessProbe:
          httpGet:
            path: /live
            port: 4191
          initialDelaySeconds: 10
        name: linkerd-proxy
        ports:
        - containerPort: 4143
          name: linkerd-proxy
        - containerPort: 4191
          name: linkerd-admin
        readinessProbe:
          httpGet:
            path: /ready
            port: 4191
          initialDelaySeconds: 2
        resources:
        securityContext:
          allowPrivilegeEscalation: false
          readOnlyRootFilesystem: true
          runAsUser: 2102
        terminationMessagePolicy: FallbackToLogsOnError
        volumeMounts:
        - mountPath: /var/run/linkerd/identity/end-entity
          name: linkerd-identity-end-entity
      initContainers:
      - args:
        - --incoming-proxy-port
        - "4143"
        - --outgoing-proxy-port
        - "4140"
        - --proxy-uid
        - "2102"
        - --inbound-ports-to-ignore
        - 4190,4191
        - --outbound-ports-to-ignore
        - "443"
        image: gcr.io/linkerd-io/proxy-init:v1.3.3
        imagePullPolicy: IfNotPresent
        name: linkerd-init
        resources:
          limits:
            cpu: "100m"
            memory: "50Mi"
          requests:
            cpu: "10m"
            memory: "10Mi"
        securityContext:
          allowPrivilegeEscalation: false
          capabilities:
            add:
            - NET_ADMIN
            - NET_RAW
          privileged: false
          readOnlyRootFilesystem: true
          runAsNonRoot: false
          runAsUser: 0
        terminationMessagePolicy: FallbackToLogsOnError
        volumeMounts:
        - mountPath: /run
          name: linkerd-proxy-init-xtables-lock
      serviceAccountName: linkerd-proxy-injector
      volumes:
      - configMap:
          name: linkerd-config
        name: config
      - name: tls
        secret:
          secretName: linkerd-proxy-injector-tls
      - emptyDir: {}
        name: linkerd-proxy-init-xtables-lock
      - emptyDir:
          medium: Memory
        name: linkerd-identity-end-entity
---
kind: Service
apiVersion: v1
metadata:
  name: linkerd-proxy-injector
  namespace: linkerd
  labels:
    linkerd.io/control-plane-component: proxy-injector
    linkerd.io/control-plane-ns: linkerd
  annotations:
    linkerd.io/created-by: linkerd/cli dev-undefined
spec:
  type: ClusterIP
  selector:
    linkerd.io/control-plane-component: proxy-injector
  ports:
  - name: proxy-injector
    port: 443
    targetPort: proxy-injector
---
###
### Service Profile Validator
###
---
kind: Service
apiVersion: v1
metadata:
  name: linkerd-sp-validator
  namespace: linkerd
  labels:
    linkerd.io/control-plane-component: sp-validator
    linkerd.io/control-plane-ns: linkerd
  annotations:
    linkerd.io/created-by: linkerd/cli dev-undefined
spec:
  type: ClusterIP
  selector:
    linkerd.io/control-plane-component: sp-validator
  ports:
  - name: sp-validator
    port: 443
    targetPort: sp-validator
---
apiVersion: apps/v1
kind: Deployment
metadata:
  annotations:
    linkerd.io/created-by: linkerd/cli dev-undefined
  labels:
    app.kubernetes.io/name: sp-validator
    app.kubernetes.io/part-of: Linkerd
    app.kubernetes.io/version: install-control-plane-version
    linkerd.io/control-plane-component: sp-validator
    linkerd.io/control-plane-ns: linkerd
  name: linkerd-sp-validator
  namespace: linkerd
spec:
  replicas: 1
  selector:
    matchLabels:
      linkerd.io/control-plane-component: sp-validator
  template:
    metadata:
      annotations:
        linkerd.io/created-by: linkerd/cli dev-undefined
        linkerd.io/identity-mode: default
        linkerd.io/proxy-version: install-proxy-version
      labels:
        linkerd.io/control-plane-component: sp-validator
        linkerd.io/control-plane-ns: linkerd
        linkerd.io/workload-ns: linkerd
        linkerd.io/proxy-deployment: linkerd-sp-validator
    spec:
      nodeSelector:
        beta.kubernetes.io/os: linux
      containers:
      - args:
        - sp-validator
        - -log-level=info
        image: gcr.io/linkerd-io/controller:install-control-plane-version
        imagePullPolicy: IfNotPresent
        livenessProbe:
          httpGet:
            path: /ping
            port: 9997
          initialDelaySeconds: 10
        name: sp-validator
        ports:
        - containerPort: 8443
          name: sp-validator
        - containerPort: 9997
          name: admin-http
        readinessProbe:
          failureThreshold: 7
          httpGet:
            path: /ready
            port: 9997
        securityContext:
          runAsUser: 2103
        volumeMounts:
        - mountPath: /var/run/linkerd/tls
          name: tls
          readOnly: true
      - env:
        - name: LINKERD2_PROXY_LOG
          value: warn,linkerd=info
        - name: LINKERD2_PROXY_LOG_FORMAT
          value: plain
        - name: LINKERD2_PROXY_DESTINATION_SVC_ADDR
          value: linkerd-dst.linkerd.svc.cluster.local:8086
        - name: LINKERD2_PROXY_DESTINATION_GET_NETWORKS
          value: "10.0.0.0/8,172.16.0.0/12,192.168.0.0/16"
        - name: LINKERD2_PROXY_INBOUND_CONNECT_TIMEOUT
          value: "100ms"
        - name: LINKERD2_PROXY_OUTBOUND_CONNECT_TIMEOUT
          value: "1000ms"
        - name: LINKERD2_PROXY_CONTROL_LISTEN_ADDR
          value: 0.0.0.0:4190
        - name: LINKERD2_PROXY_ADMIN_LISTEN_ADDR
          value: 0.0.0.0:4191
        - name: LINKERD2_PROXY_OUTBOUND_LISTEN_ADDR
          value: 127.0.0.1:4140
        - name: LINKERD2_PROXY_INBOUND_LISTEN_ADDR
          value: 0.0.0.0:4143
        - name: LINKERD2_PROXY_DESTINATION_GET_SUFFIXES
          value: svc.cluster.local.
        - name: LINKERD2_PROXY_DESTINATION_PROFILE_SUFFIXES
          value: svc.cluster.local.
        - name: LINKERD2_PROXY_INBOUND_ACCEPT_KEEPALIVE
          value: 10000ms
        - name: LINKERD2_PROXY_OUTBOUND_CONNECT_KEEPALIVE
          value: 10000ms
        - name: _pod_ns
          valueFrom:
            fieldRef:
              fieldPath: metadata.namespace
        - name: _pod_nodeName
          valueFrom:
             fieldRef:
              fieldPath: spec.nodeName
        - name: LINKERD2_PROXY_DESTINATION_CONTEXT
          value: |
            {"ns":"$(_pod_ns)", "nodeName":"$(_pod_nodeName)"}
        - name: LINKERD2_PROXY_IDENTITY_DIR
          value: /var/run/linkerd/identity/end-entity
        - name: LINKERD2_PROXY_IDENTITY_TRUST_ANCHORS
          value: |
            -----BEGIN CERTIFICATE-----
            MIIBYDCCAQegAwIBAgIBATAKBggqhkjOPQQDAjAYMRYwFAYDVQQDEw1jbHVzdGVy
            LmxvY2FsMB4XDTE5MDMwMzAxNTk1MloXDTI5MDIyODAyMDM1MlowGDEWMBQGA1UE
            AxMNY2x1c3Rlci5sb2NhbDBZMBMGByqGSM49AgEGCCqGSM49AwEHA0IABAChpAt0
            xtgO9qbVtEtDK80N6iCL2Htyf2kIv2m5QkJ1y0TFQi5hTVe3wtspJ8YpZF0pl364
            6TiYeXB8tOOhIACjQjBAMA4GA1UdDwEB/wQEAwIBBjAdBgNVHSUEFjAUBggrBgEF
            BQcDAQYIKwYBBQUHAwIwDwYDVR0TAQH/BAUwAwEB/zAKBggqhkjOPQQDAgNHADBE
            AiBQ/AAwF8kG8VOmRSUTPakSSa/N4mqK2HsZuhQXCmiZHwIgZEzI5DCkpU7w3SIv
            OLO4Zsk1XrGZHGsmyiEyvYF9lpY=
            -----END CERTIFICATE-----
        - name: LINKERD2_PROXY_IDENTITY_TOKEN_FILE
          value: /var/run/secrets/kubernetes.io/serviceaccount/token
        - name: LINKERD2_PROXY_IDENTITY_SVC_ADDR
          value: linkerd-identity.linkerd.svc.cluster.local:8080
        - name: _pod_sa
          valueFrom:
            fieldRef:
              fieldPath: spec.serviceAccountName
        - name: _l5d_ns
          value: linkerd
        - name: _l5d_trustdomain
          value: cluster.local
        - name: LINKERD2_PROXY_IDENTITY_LOCAL_NAME
          value: $(_pod_sa).$(_pod_ns).serviceaccount.identity.$(_l5d_ns).$(_l5d_trustdomain)
        - name: LINKERD2_PROXY_IDENTITY_SVC_NAME
          value: linkerd-identity.$(_l5d_ns).serviceaccount.identity.$(_l5d_ns).$(_l5d_trustdomain)
        - name: LINKERD2_PROXY_DESTINATION_SVC_NAME
          value: linkerd-destination.$(_l5d_ns).serviceaccount.identity.$(_l5d_ns).$(_l5d_trustdomain)
        - name: LINKERD2_PROXY_TAP_SVC_NAME
          value: linkerd-tap.$(_l5d_ns).serviceaccount.identity.$(_l5d_ns).$(_l5d_trustdomain)
        image: gcr.io/linkerd-io/proxy:install-proxy-version
        imagePullPolicy: IfNotPresent
        livenessProbe:
          httpGet:
            path: /live
            port: 4191
          initialDelaySeconds: 10
        name: linkerd-proxy
        ports:
        - containerPort: 4143
          name: linkerd-proxy
        - containerPort: 4191
          name: linkerd-admin
        readinessProbe:
          httpGet:
            path: /ready
            port: 4191
          initialDelaySeconds: 2
        resources:
        securityContext:
          allowPrivilegeEscalation: false
          readOnlyRootFilesystem: true
          runAsUser: 2102
        terminationMessagePolicy: FallbackToLogsOnError
        volumeMounts:
        - mountPath: /var/run/linkerd/identity/end-entity
          name: linkerd-identity-end-entity
      initContainers:
      - args:
        - --incoming-proxy-port
        - "4143"
        - --outgoing-proxy-port
        - "4140"
        - --proxy-uid
        - "2102"
        - --inbound-ports-to-ignore
        - 4190,4191
        - --outbound-ports-to-ignore
        - "443"
        image: gcr.io/linkerd-io/proxy-init:v1.3.3
        imagePullPolicy: IfNotPresent
        name: linkerd-init
        resources:
          limits:
            cpu: "100m"
            memory: "50Mi"
          requests:
            cpu: "10m"
            memory: "10Mi"
        securityContext:
          allowPrivilegeEscalation: false
          capabilities:
            add:
            - NET_ADMIN
            - NET_RAW
          privileged: false
          readOnlyRootFilesystem: true
          runAsNonRoot: false
          runAsUser: 0
        terminationMessagePolicy: FallbackToLogsOnError
        volumeMounts:
        - mountPath: /run
          name: linkerd-proxy-init-xtables-lock
      serviceAccountName: linkerd-sp-validator
      volumes:
      - name: tls
        secret:
          secretName: linkerd-sp-validator-tls
      - emptyDir: {}
        name: linkerd-proxy-init-xtables-lock
      - emptyDir:
          medium: Memory
        name: linkerd-identity-end-entity
---
###
### Tap
###
---
kind: Service
apiVersion: v1
metadata:
  name: linkerd-tap
  namespace: linkerd
  labels:
    linkerd.io/control-plane-component: tap
    linkerd.io/control-plane-ns: linkerd
  annotations:
    linkerd.io/created-by: linkerd/cli dev-undefined
spec:
  type: ClusterIP
  selector:
    linkerd.io/control-plane-component: tap
  ports:
  - name: grpc
    port: 8088
    targetPort: 8088
  - name: apiserver
    port: 443
    targetPort: apiserver
---
kind: Deployment
apiVersion: apps/v1
metadata:
  annotations:
    linkerd.io/created-by: linkerd/cli dev-undefined
  labels:
    app.kubernetes.io/name: tap
    app.kubernetes.io/part-of: Linkerd
    app.kubernetes.io/version: install-control-plane-version
    linkerd.io/control-plane-component: tap
    linkerd.io/control-plane-ns: linkerd
  name: linkerd-tap
  namespace: linkerd
spec:
  replicas: 1
  selector:
    matchLabels:
      linkerd.io/control-plane-component: tap
      linkerd.io/control-plane-ns: linkerd
      linkerd.io/proxy-deployment: linkerd-tap
  template:
    metadata:
      annotations:
        linkerd.io/created-by: linkerd/cli dev-undefined
        linkerd.io/identity-mode: default
        linkerd.io/proxy-version: install-proxy-version
      labels:
        linkerd.io/control-plane-component: tap
        linkerd.io/control-plane-ns: linkerd
        linkerd.io/workload-ns: linkerd
        linkerd.io/proxy-deployment: linkerd-tap
    spec:
      nodeSelector:
        beta.kubernetes.io/os: linux
      containers:
      - args:
        - tap
        - -controller-namespace=linkerd
        - -log-level=info
        image: gcr.io/linkerd-io/controller:install-control-plane-version
        imagePullPolicy: IfNotPresent
        livenessProbe:
          httpGet:
            path: /ping
            port: 9998
          initialDelaySeconds: 10
        name: tap
        ports:
        - containerPort: 8088
          name: grpc
        - containerPort: 8089
          name: apiserver
        - containerPort: 9998
          name: admin-http
        readinessProbe:
          failureThreshold: 7
          httpGet:
            path: /ready
            port: 9998
        securityContext:
          runAsUser: 2103
        volumeMounts:
        - mountPath: /var/run/linkerd/tls
          name: tls
          readOnly: true
        - mountPath: /var/run/linkerd/config
          name: config
      - env:
        - name: LINKERD2_PROXY_LOG
          value: warn,linkerd=info
        - name: LINKERD2_PROXY_LOG_FORMAT
          value: plain
        - name: LINKERD2_PROXY_DESTINATION_SVC_ADDR
          value: linkerd-dst.linkerd.svc.cluster.local:8086
        - name: LINKERD2_PROXY_DESTINATION_GET_NETWORKS
          value: "10.0.0.0/8,172.16.0.0/12,192.168.0.0/16"
        - name: LINKERD2_PROXY_INBOUND_CONNECT_TIMEOUT
          value: "100ms"
        - name: LINKERD2_PROXY_OUTBOUND_CONNECT_TIMEOUT
          value: "1000ms"
        - name: LINKERD2_PROXY_CONTROL_LISTEN_ADDR
          value: 0.0.0.0:4190
        - name: LINKERD2_PROXY_ADMIN_LISTEN_ADDR
          value: 0.0.0.0:4191
        - name: LINKERD2_PROXY_OUTBOUND_LISTEN_ADDR
          value: 127.0.0.1:4140
        - name: LINKERD2_PROXY_INBOUND_LISTEN_ADDR
          value: 0.0.0.0:4143
        - name: LINKERD2_PROXY_DESTINATION_GET_SUFFIXES
          value: svc.cluster.local.
        - name: LINKERD2_PROXY_DESTINATION_PROFILE_SUFFIXES
          value: svc.cluster.local.
        - name: LINKERD2_PROXY_INBOUND_ACCEPT_KEEPALIVE
          value: 10000ms
        - name: LINKERD2_PROXY_OUTBOUND_CONNECT_KEEPALIVE
          value: 10000ms
        - name: _pod_ns
          valueFrom:
            fieldRef:
              fieldPath: metadata.namespace
        - name: _pod_nodeName
          valueFrom:
             fieldRef:
              fieldPath: spec.nodeName
        - name: LINKERD2_PROXY_DESTINATION_CONTEXT
          value: |
            {"ns":"$(_pod_ns)", "nodeName":"$(_pod_nodeName)"}
        - name: LINKERD2_PROXY_IDENTITY_DIR
          value: /var/run/linkerd/identity/end-entity
        - name: LINKERD2_PROXY_IDENTITY_TRUST_ANCHORS
          value: |
            -----BEGIN CERTIFICATE-----
            MIIBYDCCAQegAwIBAgIBATAKBggqhkjOPQQDAjAYMRYwFAYDVQQDEw1jbHVzdGVy
            LmxvY2FsMB4XDTE5MDMwMzAxNTk1MloXDTI5MDIyODAyMDM1MlowGDEWMBQGA1UE
            AxMNY2x1c3Rlci5sb2NhbDBZMBMGByqGSM49AgEGCCqGSM49AwEHA0IABAChpAt0
            xtgO9qbVtEtDK80N6iCL2Htyf2kIv2m5QkJ1y0TFQi5hTVe3wtspJ8YpZF0pl364
            6TiYeXB8tOOhIACjQjBAMA4GA1UdDwEB/wQEAwIBBjAdBgNVHSUEFjAUBggrBgEF
            BQcDAQYIKwYBBQUHAwIwDwYDVR0TAQH/BAUwAwEB/zAKBggqhkjOPQQDAgNHADBE
            AiBQ/AAwF8kG8VOmRSUTPakSSa/N4mqK2HsZuhQXCmiZHwIgZEzI5DCkpU7w3SIv
            OLO4Zsk1XrGZHGsmyiEyvYF9lpY=
            -----END CERTIFICATE-----
        - name: LINKERD2_PROXY_IDENTITY_TOKEN_FILE
          value: /var/run/secrets/kubernetes.io/serviceaccount/token
        - name: LINKERD2_PROXY_IDENTITY_SVC_ADDR
          value: linkerd-identity.linkerd.svc.cluster.local:8080
        - name: _pod_sa
          valueFrom:
            fieldRef:
              fieldPath: spec.serviceAccountName
        - name: _l5d_ns
          value: linkerd
        - name: _l5d_trustdomain
          value: cluster.local
        - name: LINKERD2_PROXY_IDENTITY_LOCAL_NAME
          value: $(_pod_sa).$(_pod_ns).serviceaccount.identity.$(_l5d_ns).$(_l5d_trustdomain)
        - name: LINKERD2_PROXY_IDENTITY_SVC_NAME
          value: linkerd-identity.$(_l5d_ns).serviceaccount.identity.$(_l5d_ns).$(_l5d_trustdomain)
        - name: LINKERD2_PROXY_DESTINATION_SVC_NAME
          value: linkerd-destination.$(_l5d_ns).serviceaccount.identity.$(_l5d_ns).$(_l5d_trustdomain)
        - name: LINKERD2_PROXY_TAP_SVC_NAME
          value: linkerd-tap.$(_l5d_ns).serviceaccount.identity.$(_l5d_ns).$(_l5d_trustdomain)
        image: gcr.io/linkerd-io/proxy:install-proxy-version
        imagePullPolicy: IfNotPresent
        livenessProbe:
          httpGet:
            path: /live
            port: 4191
          initialDelaySeconds: 10
        name: linkerd-proxy
        ports:
        - containerPort: 4143
          name: linkerd-proxy
        - containerPort: 4191
          name: linkerd-admin
        readinessProbe:
          httpGet:
            path: /ready
            port: 4191
          initialDelaySeconds: 2
        resources:
        securityContext:
          allowPrivilegeEscalation: false
          readOnlyRootFilesystem: true
          runAsUser: 2102
        terminationMessagePolicy: FallbackToLogsOnError
        volumeMounts:
        - mountPath: /var/run/linkerd/identity/end-entity
          name: linkerd-identity-end-entity
      initContainers:
      - args:
        - --incoming-proxy-port
        - "4143"
        - --outgoing-proxy-port
        - "4140"
        - --proxy-uid
        - "2102"
        - --inbound-ports-to-ignore
        - 4190,4191
        - --outbound-ports-to-ignore
        - "443"
        image: gcr.io/linkerd-io/proxy-init:v1.3.3
        imagePullPolicy: IfNotPresent
        name: linkerd-init
        resources:
          limits:
            cpu: "100m"
            memory: "50Mi"
          requests:
            cpu: "10m"
            memory: "10Mi"
        securityContext:
          allowPrivilegeEscalation: false
          capabilities:
            add:
            - NET_ADMIN
            - NET_RAW
          privileged: false
          readOnlyRootFilesystem: true
          runAsNonRoot: false
          runAsUser: 0
        terminationMessagePolicy: FallbackToLogsOnError
        volumeMounts:
        - mountPath: /run
          name: linkerd-proxy-init-xtables-lock
      serviceAccountName: linkerd-tap
      volumes:
      - configMap:
          name: linkerd-config
        name: config
      - emptyDir: {}
        name: linkerd-proxy-init-xtables-lock
      - emptyDir:
          medium: Memory
        name: linkerd-identity-end-entity
      - name: tls
        secret:
          secretName: linkerd-tap-tls

---
###
### linkerd add-ons configuration
###
---
kind: ConfigMap
apiVersion: v1
metadata:
  name: linkerd-config-addons
  namespace: linkerd
  labels:
    linkerd.io/control-plane-ns: linkerd
  annotations:
    linkerd.io/created-by: linkerd/cli dev-undefined
data:
  values: |-
    global:
      prometheusUrl: ""
      grafanaUrl: ""
    dashboard:
      enabled: true
    grafana:
      enabled: true
      image:
        name: gcr.io/linkerd-io/grafana
      name: linkerd-grafana
    prometheus:
      enabled: true
    tracing:
      collector:
        image: omnition/opencensus-collector:0.1.11
        name: linkerd-collector
      enabled: true
      jaeger:
        image: jaegertracing/all-in-one:1.17.1
        name: linkerd-jaeger
---
###
### Grafana
###
---
kind: ConfigMap
apiVersion: v1
metadata:
  name: linkerd-grafana-config
  namespace: linkerd
  labels:
    linkerd.io/control-plane-component: grafana
    linkerd.io/control-plane-ns: linkerd
  annotations:
    linkerd.io/created-by: linkerd/cli dev-undefined
data:
  grafana.ini: |-
    instance_name = linkerd-grafana

    [server]
    root_url = %(protocol)s://%(domain)s:/grafana/

    [auth]
    disable_login_form = true

    [auth.anonymous]
    enabled = true
    org_role = Editor

    [auth.basic]
    enabled = false

    [analytics]
    check_for_updates = false

    [panels]
    disable_sanitize_html = true

  datasources.yaml: |-
    apiVersion: 1
    datasources:
    - name: prometheus
      type: prometheus
      access: proxy
      orgId: 1
      url: http://linkerd-prometheus.linkerd.svc.cluster.local:9090
      isDefault: true
      jsonData:
        timeInterval: "5s"
      version: 1
      editable: true

  dashboards.yaml: |-
    apiVersion: 1
    providers:
    - name: 'default'
      orgId: 1
      folder: ''
      type: file
      disableDeletion: true
      editable: true
      options:
        path: /var/lib/grafana/dashboards
        homeDashboardId: linkerd-top-line
---
kind: Service
apiVersion: v1
metadata:
  name: linkerd-grafana
  namespace: linkerd
  labels:
    linkerd.io/control-plane-component: grafana
    linkerd.io/control-plane-ns: linkerd
  annotations:
    linkerd.io/created-by: linkerd/cli dev-undefined
spec:
  type: ClusterIP
  selector:
    linkerd.io/control-plane-component: grafana
  ports:
  - name: http
    port: 3000
    targetPort: 3000
---
apiVersion: apps/v1
kind: Deployment
metadata:
  annotations:
    linkerd.io/created-by: linkerd/cli dev-undefined
  labels:
    app.kubernetes.io/name: grafana
    app.kubernetes.io/part-of: Linkerd
    app.kubernetes.io/version: install-control-plane-version
    linkerd.io/control-plane-component: grafana
    linkerd.io/control-plane-ns: linkerd
  name: linkerd-grafana
  namespace: linkerd
spec:
  replicas: 1
  selector:
    matchLabels:
      linkerd.io/control-plane-component: grafana
      linkerd.io/control-plane-ns: linkerd
      linkerd.io/proxy-deployment: linkerd-grafana
  template:
    metadata:
      annotations:
        linkerd.io/created-by: linkerd/cli dev-undefined
        linkerd.io/identity-mode: default
        linkerd.io/proxy-version: install-proxy-version
      labels:
        linkerd.io/control-plane-component: grafana
        linkerd.io/control-plane-ns: linkerd
        linkerd.io/workload-ns: linkerd
        linkerd.io/proxy-deployment: linkerd-grafana
    spec:
      nodeSelector:
        beta.kubernetes.io/os: linux
      containers:
      - env:
        - name: GF_PATHS_DATA
          value: /data
        # Force using the go-based DNS resolver instead of the OS' to avoid failures in some environments
        # see https://github.com/grafana/grafana/issues/20096
        - name: GODEBUG
          value: netdns=go
        image: gcr.io/linkerd-io/grafana:install-control-plane-version
        imagePullPolicy: IfNotPresent
        livenessProbe:
          httpGet:
            path: /api/health
            port: 3000
          initialDelaySeconds: 30
        name: grafana
        ports:
        - containerPort: 3000
          name: http
        readinessProbe:
          httpGet:
            path: /api/health
            port: 3000
        securityContext:
          runAsUser: 472
        volumeMounts:
        - mountPath: /data
          name: data
        - mountPath: /etc/grafana
          name: grafana-config
          readOnly: true
      - env:
        - name: LINKERD2_PROXY_LOG
          value: warn,linkerd=info
        - name: LINKERD2_PROXY_LOG_FORMAT
          value: plain
        - name: LINKERD2_PROXY_DESTINATION_SVC_ADDR
          value: linkerd-dst.linkerd.svc.cluster.local:8086
        - name: LINKERD2_PROXY_DESTINATION_GET_NETWORKS
          value: "10.0.0.0/8,172.16.0.0/12,192.168.0.0/16"
        - name: LINKERD2_PROXY_INBOUND_CONNECT_TIMEOUT
          value: "100ms"
        - name: LINKERD2_PROXY_OUTBOUND_CONNECT_TIMEOUT
          value: "1000ms"
        - name: LINKERD2_PROXY_CONTROL_LISTEN_ADDR
          value: 0.0.0.0:4190
        - name: LINKERD2_PROXY_ADMIN_LISTEN_ADDR
          value: 0.0.0.0:4191
        - name: LINKERD2_PROXY_OUTBOUND_LISTEN_ADDR
          value: 127.0.0.1:4140
        - name: LINKERD2_PROXY_INBOUND_LISTEN_ADDR
          value: 0.0.0.0:4143
        - name: LINKERD2_PROXY_DESTINATION_GET_SUFFIXES
          value: svc.cluster.local.
        - name: LINKERD2_PROXY_DESTINATION_PROFILE_SUFFIXES
          value: svc.cluster.local.
        - name: LINKERD2_PROXY_INBOUND_ACCEPT_KEEPALIVE
          value: 10000ms
        - name: LINKERD2_PROXY_OUTBOUND_CONNECT_KEEPALIVE
          value: 10000ms
        - name: _pod_ns
          valueFrom:
            fieldRef:
              fieldPath: metadata.namespace
        - name: _pod_nodeName
          valueFrom:
             fieldRef:
              fieldPath: spec.nodeName
        - name: LINKERD2_PROXY_DESTINATION_CONTEXT
          value: |
            {"ns":"$(_pod_ns)", "nodeName":"$(_pod_nodeName)"}
        - name: LINKERD2_PROXY_IDENTITY_DIR
          value: /var/run/linkerd/identity/end-entity
        - name: LINKERD2_PROXY_IDENTITY_TRUST_ANCHORS
          value: |
            -----BEGIN CERTIFICATE-----
            MIIBYDCCAQegAwIBAgIBATAKBggqhkjOPQQDAjAYMRYwFAYDVQQDEw1jbHVzdGVy
            LmxvY2FsMB4XDTE5MDMwMzAxNTk1MloXDTI5MDIyODAyMDM1MlowGDEWMBQGA1UE
            AxMNY2x1c3Rlci5sb2NhbDBZMBMGByqGSM49AgEGCCqGSM49AwEHA0IABAChpAt0
            xtgO9qbVtEtDK80N6iCL2Htyf2kIv2m5QkJ1y0TFQi5hTVe3wtspJ8YpZF0pl364
            6TiYeXB8tOOhIACjQjBAMA4GA1UdDwEB/wQEAwIBBjAdBgNVHSUEFjAUBggrBgEF
            BQcDAQYIKwYBBQUHAwIwDwYDVR0TAQH/BAUwAwEB/zAKBggqhkjOPQQDAgNHADBE
            AiBQ/AAwF8kG8VOmRSUTPakSSa/N4mqK2HsZuhQXCmiZHwIgZEzI5DCkpU7w3SIv
            OLO4Zsk1XrGZHGsmyiEyvYF9lpY=
            -----END CERTIFICATE-----
        - name: LINKERD2_PROXY_IDENTITY_TOKEN_FILE
          value: /var/run/secrets/kubernetes.io/serviceaccount/token
        - name: LINKERD2_PROXY_IDENTITY_SVC_ADDR
          value: linkerd-identity.linkerd.svc.cluster.local:8080
        - name: _pod_sa
          valueFrom:
            fieldRef:
              fieldPath: spec.serviceAccountName
        - name: _l5d_ns
          value: linkerd
        - name: _l5d_trustdomain
          value: cluster.local
        - name: LINKERD2_PROXY_IDENTITY_LOCAL_NAME
          value: $(_pod_sa).$(_pod_ns).serviceaccount.identity.$(_l5d_ns).$(_l5d_trustdomain)
        - name: LINKERD2_PROXY_IDENTITY_SVC_NAME
          value: linkerd-identity.$(_l5d_ns).serviceaccount.identity.$(_l5d_ns).$(_l5d_trustdomain)
        - name: LINKERD2_PROXY_DESTINATION_SVC_NAME
          value: linkerd-destination.$(_l5d_ns).serviceaccount.identity.$(_l5d_ns).$(_l5d_trustdomain)
        - name: LINKERD2_PROXY_TAP_SVC_NAME
          value: linkerd-tap.$(_l5d_ns).serviceaccount.identity.$(_l5d_ns).$(_l5d_trustdomain)
        image: gcr.io/linkerd-io/proxy:install-proxy-version
        imagePullPolicy: IfNotPresent
        livenessProbe:
          httpGet:
            path: /live
            port: 4191
          initialDelaySeconds: 10
        name: linkerd-proxy
        ports:
        - containerPort: 4143
          name: linkerd-proxy
        - containerPort: 4191
          name: linkerd-admin
        readinessProbe:
          httpGet:
            path: /ready
            port: 4191
          initialDelaySeconds: 2
        resources:
        securityContext:
          allowPrivilegeEscalation: false
          readOnlyRootFilesystem: true
          runAsUser: 2102
        terminationMessagePolicy: FallbackToLogsOnError
        volumeMounts:
        - mountPath: /var/run/linkerd/identity/end-entity
          name: linkerd-identity-end-entity
      initContainers:
      - args:
        - --incoming-proxy-port
        - "4143"
        - --outgoing-proxy-port
        - "4140"
        - --proxy-uid
        - "2102"
        - --inbound-ports-to-ignore
        - 4190,4191
        - --outbound-ports-to-ignore
        - "443"
        image: gcr.io/linkerd-io/proxy-init:v1.3.3
        imagePullPolicy: IfNotPresent
        name: linkerd-init
        resources:
          limits:
            cpu: "100m"
            memory: "50Mi"
          requests:
            cpu: "10m"
            memory: "10Mi"
        securityContext:
          allowPrivilegeEscalation: false
          capabilities:
            add:
            - NET_ADMIN
            - NET_RAW
          privileged: false
          readOnlyRootFilesystem: true
          runAsNonRoot: false
          runAsUser: 0
        terminationMessagePolicy: FallbackToLogsOnError
        volumeMounts:
        - mountPath: /run
          name: linkerd-proxy-init-xtables-lock
      serviceAccountName: linkerd-grafana
      volumes:
      - emptyDir: {}
        name: data
      - configMap:
          items:
          - key: grafana.ini
            path: grafana.ini
          - key: datasources.yaml
            path: provisioning/datasources/datasources.yaml
          - key: dashboards.yaml
            path: provisioning/dashboards/dashboards.yaml
          name: linkerd-grafana-config
        name: grafana-config
      - emptyDir: {}
        name: linkerd-proxy-init-xtables-lock
      - emptyDir:
          medium: Memory
        name: linkerd-identity-end-entity
---
###
### Prometheus
###
---
kind: ConfigMap
apiVersion: v1
metadata:
  name: linkerd-prometheus-config
  namespace: linkerd
  labels:
    linkerd.io/control-plane-component: prometheus
    linkerd.io/control-plane-ns: linkerd
  annotations:
    linkerd.io/created-by: linkerd/cli dev-undefined
data:
  prometheus.yml: |-
    global:
      evaluation_interval: 10s
      scrape_interval: 10s
      scrape_timeout: 10s

    rule_files:
    - /etc/prometheus/*_rules.yml
    - /etc/prometheus/*_rules.yaml

    scrape_configs:
    - job_name: 'prometheus'
      static_configs:
      - targets: ['localhost:9090']

    - job_name: 'grafana'
      kubernetes_sd_configs:
      - role: pod
        namespaces:
          names: ['linkerd']
      relabel_configs:
      - source_labels:
        - __meta_kubernetes_pod_container_name
        action: keep
        regex: ^grafana$

    #  Required for: https://grafana.com/grafana/dashboards/315
    - job_name: 'kubernetes-nodes-cadvisor'
      scheme: https
      tls_config:
        ca_file: /var/run/secrets/kubernetes.io/serviceaccount/ca.crt
        insecure_skip_verify: true
      bearer_token_file: /var/run/secrets/kubernetes.io/serviceaccount/token
      kubernetes_sd_configs:
      - role: node
      relabel_configs:
      - action: labelmap
        regex: __meta_kubernetes_node_label_(.+)
      - target_label: __address__
        replacement: kubernetes.default.svc:443
      - source_labels: [__meta_kubernetes_node_name]
        regex: (.+)
        target_label: __metrics_path__
        replacement: /api/v1/nodes/$1/proxy/metrics/cadvisor
      metric_relabel_configs:
      - source_labels: [__name__]
        regex: '(container|machine)_(cpu|memory|network|fs)_(.+)'
        action: keep
      - source_labels: [__name__]
        regex: 'container_memory_failures_total' # unneeded large metric
        action: drop

    - job_name: 'linkerd-controller'
      kubernetes_sd_configs:
      - role: pod
        namespaces:
          names: ['linkerd']
      relabel_configs:
      - source_labels:
        - __meta_kubernetes_pod_label_linkerd_io_control_plane_component
        - __meta_kubernetes_pod_container_port_name
        action: keep
        regex: (.*);admin-http$
      - source_labels: [__meta_kubernetes_pod_container_name]
        action: replace
        target_label: component

    - job_name: 'linkerd-service-mirror'
      kubernetes_sd_configs:
      - role: pod
      relabel_configs:
      - source_labels:
        - __meta_kubernetes_pod_label_linkerd_io_control_plane_component
        - __meta_kubernetes_pod_container_port_name
        action: keep
        regex: linkerd-service-mirror;admin-http$
      - source_labels: [__meta_kubernetes_pod_container_name]
        action: replace
        target_label: component

    - job_name: 'linkerd-proxy'
      kubernetes_sd_configs:
      - role: pod
      relabel_configs:
      - source_labels:
        - __meta_kubernetes_pod_container_name
        - __meta_kubernetes_pod_container_port_name
        - __meta_kubernetes_pod_label_linkerd_io_control_plane_ns
        action: keep
        regex: ^linkerd-proxy;linkerd-admin;linkerd$
      - source_labels: [__meta_kubernetes_namespace]
        action: replace
        target_label: namespace
      - source_labels: [__meta_kubernetes_pod_name]
        action: replace
        target_label: pod
      # special case k8s' "job" label, to not interfere with prometheus' "job"
      # label
      # __meta_kubernetes_pod_label_linkerd_io_proxy_job=foo =>
      # k8s_job=foo
      - source_labels: [__meta_kubernetes_pod_label_linkerd_io_proxy_job]
        action: replace
        target_label: k8s_job
      # drop __meta_kubernetes_pod_label_linkerd_io_proxy_job
      - action: labeldrop
        regex: __meta_kubernetes_pod_label_linkerd_io_proxy_job
      # __meta_kubernetes_pod_label_linkerd_io_proxy_deployment=foo =>
      # deployment=foo
      - action: labelmap
        regex: __meta_kubernetes_pod_label_linkerd_io_proxy_(.+)
      # drop all labels that we just made copies of in the previous labelmap
      - action: labeldrop
        regex: __meta_kubernetes_pod_label_linkerd_io_proxy_(.+)
      # __meta_kubernetes_pod_label_linkerd_io_foo=bar =>
      # foo=bar
      - action: labelmap
        regex: __meta_kubernetes_pod_label_linkerd_io_(.+)
      # Copy all pod labels to tmp labels
      - action: labelmap
        regex: __meta_kubernetes_pod_label_(.+)
        replacement: __tmp_pod_label_$1
      # Take `linkerd_io_` prefixed labels and copy them without the prefix
      - action: labelmap
        regex: __tmp_pod_label_linkerd_io_(.+)
        replacement:  __tmp_pod_label_$1
      # Drop the `linkerd_io_` originals
      - action: labeldrop
        regex: __tmp_pod_label_linkerd_io_(.+)
      # Copy tmp labels into real labels
      - action: labelmap
        regex: __tmp_pod_label_(.+)
---
kind: Service
apiVersion: v1
metadata:
  name: linkerd-prometheus
  namespace: linkerd
  labels:
    linkerd.io/control-plane-component: prometheus
    linkerd.io/control-plane-ns: linkerd
  annotations:
    linkerd.io/created-by: linkerd/cli dev-undefined
spec:
  type: ClusterIP
  selector:
    linkerd.io/control-plane-component: prometheus
  ports:
  - name: admin-http
    port: 9090
    targetPort: 9090
---
apiVersion: apps/v1
kind: Deployment
metadata:
  annotations:
    linkerd.io/created-by: linkerd/cli dev-undefined
  labels:
    app.kubernetes.io/name: prometheus
    app.kubernetes.io/part-of: Linkerd
    app.kubernetes.io/version: install-control-plane-version
    linkerd.io/control-plane-component: prometheus
    linkerd.io/control-plane-ns: linkerd
  name: linkerd-prometheus
  namespace: linkerd
spec:
  replicas: 1
  selector:
    matchLabels:
      linkerd.io/control-plane-component: prometheus
      linkerd.io/control-plane-ns: linkerd
      linkerd.io/proxy-deployment: linkerd-prometheus
  template:
    metadata:
      annotations:
        linkerd.io/created-by: linkerd/cli dev-undefined
        linkerd.io/identity-mode: default
        linkerd.io/proxy-version: install-proxy-version
      labels:
        linkerd.io/control-plane-component: prometheus
        linkerd.io/control-plane-ns: linkerd
        linkerd.io/workload-ns: linkerd
        linkerd.io/proxy-deployment: linkerd-prometheus
    spec:
      nodeSelector:
        beta.kubernetes.io/os: linux
      securityContext:
        fsGroup: 65534
      containers:
      - args:
        - --config.file=/etc/prometheus/prometheus.yml
        - --log.level=info
        - --storage.tsdb.path=/data
        - --storage.tsdb.retention.time=6h
        image: prom/prometheus:v2.15.2
        imagePullPolicy: IfNotPresent
        livenessProbe:
          httpGet:
            path: /-/healthy
            port: 9090
          initialDelaySeconds: 30
          timeoutSeconds: 30
        name: prometheus
        ports:
        - containerPort: 9090
          name: admin-http
        readinessProbe:
          httpGet:
            path: /-/ready
            port: 9090
          initialDelaySeconds: 30
          timeoutSeconds: 30
        securityContext:
          runAsNonRoot: true
          runAsUser: 65534
          runAsGroup: 65534
        volumeMounts:
        - mountPath: /data
          name: data
        - mountPath: /etc/prometheus/prometheus.yml
          name: prometheus-config
          subPath: prometheus.yml
          readOnly: true
      - env:
        - name: LINKERD2_PROXY_LOG
          value: warn,linkerd=info
        - name: LINKERD2_PROXY_LOG_FORMAT
          value: plain
        - name: LINKERD2_PROXY_DESTINATION_SVC_ADDR
          value: linkerd-dst.linkerd.svc.cluster.local:8086
        - name: LINKERD2_PROXY_DESTINATION_GET_NETWORKS
          value: "10.0.0.0/8,172.16.0.0/12,192.168.0.0/16"
        - name: LINKERD2_PROXY_INBOUND_CONNECT_TIMEOUT
          value: "100ms"
        - name: LINKERD2_PROXY_OUTBOUND_CONNECT_TIMEOUT
          value: "1000ms"
        - name: LINKERD2_PROXY_CONTROL_LISTEN_ADDR
          value: 0.0.0.0:4190
        - name: LINKERD2_PROXY_ADMIN_LISTEN_ADDR
          value: 0.0.0.0:4191
        - name: LINKERD2_PROXY_OUTBOUND_LISTEN_ADDR
          value: 127.0.0.1:4140
        - name: LINKERD2_PROXY_INBOUND_LISTEN_ADDR
          value: 0.0.0.0:4143
        - name: LINKERD2_PROXY_DESTINATION_GET_SUFFIXES
          value: svc.cluster.local.
        - name: LINKERD2_PROXY_DESTINATION_PROFILE_SUFFIXES
          value: svc.cluster.local.
        - name: LINKERD2_PROXY_INBOUND_ACCEPT_KEEPALIVE
          value: 10000ms
        - name: LINKERD2_PROXY_OUTBOUND_CONNECT_KEEPALIVE
          value: 10000ms
        - name: _pod_ns
          valueFrom:
            fieldRef:
              fieldPath: metadata.namespace
        - name: _pod_nodeName
          valueFrom:
             fieldRef:
              fieldPath: spec.nodeName
        - name: LINKERD2_PROXY_DESTINATION_CONTEXT
          value: |
            {"ns":"$(_pod_ns)", "nodeName":"$(_pod_nodeName)"}
        - name: LINKERD2_PROXY_OUTBOUND_ROUTER_CAPACITY
          value: "10000"
        - name: LINKERD2_PROXY_IDENTITY_DIR
          value: /var/run/linkerd/identity/end-entity
        - name: LINKERD2_PROXY_IDENTITY_TRUST_ANCHORS
          value: |
            -----BEGIN CERTIFICATE-----
            MIIBYDCCAQegAwIBAgIBATAKBggqhkjOPQQDAjAYMRYwFAYDVQQDEw1jbHVzdGVy
            LmxvY2FsMB4XDTE5MDMwMzAxNTk1MloXDTI5MDIyODAyMDM1MlowGDEWMBQGA1UE
            AxMNY2x1c3Rlci5sb2NhbDBZMBMGByqGSM49AgEGCCqGSM49AwEHA0IABAChpAt0
            xtgO9qbVtEtDK80N6iCL2Htyf2kIv2m5QkJ1y0TFQi5hTVe3wtspJ8YpZF0pl364
            6TiYeXB8tOOhIACjQjBAMA4GA1UdDwEB/wQEAwIBBjAdBgNVHSUEFjAUBggrBgEF
            BQcDAQYIKwYBBQUHAwIwDwYDVR0TAQH/BAUwAwEB/zAKBggqhkjOPQQDAgNHADBE
            AiBQ/AAwF8kG8VOmRSUTPakSSa/N4mqK2HsZuhQXCmiZHwIgZEzI5DCkpU7w3SIv
            OLO4Zsk1XrGZHGsmyiEyvYF9lpY=
            -----END CERTIFICATE-----
        - name: LINKERD2_PROXY_IDENTITY_TOKEN_FILE
          value: /var/run/secrets/kubernetes.io/serviceaccount/token
        - name: LINKERD2_PROXY_IDENTITY_SVC_ADDR
          value: linkerd-identity.linkerd.svc.cluster.local:8080
        - name: _pod_sa
          valueFrom:
            fieldRef:
              fieldPath: spec.serviceAccountName
        - name: _l5d_ns
          value: linkerd
        - name: _l5d_trustdomain
          value: cluster.local
        - name: LINKERD2_PROXY_IDENTITY_LOCAL_NAME
          value: $(_pod_sa).$(_pod_ns).serviceaccount.identity.$(_l5d_ns).$(_l5d_trustdomain)
        - name: LINKERD2_PROXY_IDENTITY_SVC_NAME
          value: linkerd-identity.$(_l5d_ns).serviceaccount.identity.$(_l5d_ns).$(_l5d_trustdomain)
        - name: LINKERD2_PROXY_DESTINATION_SVC_NAME
          value: linkerd-destination.$(_l5d_ns).serviceaccount.identity.$(_l5d_ns).$(_l5d_trustdomain)
        - name: LINKERD2_PROXY_TAP_SVC_NAME
          value: linkerd-tap.$(_l5d_ns).serviceaccount.identity.$(_l5d_ns).$(_l5d_trustdomain)
        image: gcr.io/linkerd-io/proxy:install-proxy-version
        imagePullPolicy: IfNotPresent
        livenessProbe:
          httpGet:
            path: /live
            port: 4191
          initialDelaySeconds: 10
        name: linkerd-proxy
        ports:
        - containerPort: 4143
          name: linkerd-proxy
        - containerPort: 4191
          name: linkerd-admin
        readinessProbe:
          httpGet:
            path: /ready
            port: 4191
          initialDelaySeconds: 2
        resources:
        securityContext:
          allowPrivilegeEscalation: false
          readOnlyRootFilesystem: true
          runAsUser: 2102
        terminationMessagePolicy: FallbackToLogsOnError
        volumeMounts:
        - mountPath: /var/run/linkerd/identity/end-entity
          name: linkerd-identity-end-entity
      initContainers:
      - args:
        - --incoming-proxy-port
        - "4143"
        - --outgoing-proxy-port
        - "4140"
        - --proxy-uid
        - "2102"
        - --inbound-ports-to-ignore
        - 4190,4191
        - --outbound-ports-to-ignore
        - "443"
        image: gcr.io/linkerd-io/proxy-init:v1.3.3
        imagePullPolicy: IfNotPresent
        name: linkerd-init
        resources:
          limits:
            cpu: "100m"
            memory: "50Mi"
          requests:
            cpu: "10m"
            memory: "10Mi"
        securityContext:
          allowPrivilegeEscalation: false
          capabilities:
            add:
            - NET_ADMIN
            - NET_RAW
          privileged: false
          readOnlyRootFilesystem: true
          runAsNonRoot: false
          runAsUser: 0
        terminationMessagePolicy: FallbackToLogsOnError
        volumeMounts:
        - mountPath: /run
          name: linkerd-proxy-init-xtables-lock
      serviceAccountName: linkerd-prometheus
      volumes:
      - name: data
        emptyDir: {}
      - configMap:
          name: linkerd-prometheus-config
        name: prometheus-config
      - emptyDir: {}
        name: linkerd-proxy-init-xtables-lock
      - emptyDir:
          medium: Memory
        name: linkerd-identity-end-entity
---
###
### Tracing Collector Service
###
---
apiVersion: v1
kind: ConfigMap
metadata:
  name: linkerd-collector-config
  namespace: linkerd
  labels:
    linkerd.io/control-plane-component: linkerd-collector
    linkerd.io/control-plane-ns: linkerd
  annotations:
    linkerd.io/created-by: linkerd/cli dev-undefined
data:
  linkerd-collector-config: |
    receivers:
      opencensus:
        port: 55678
      zipkin:
        port: 9411
    queued-exporters:
      jaeger-all-in-one:
        num-workers: 4
        queue-size: 100
        retry-on-failure: true
        sender-type: jaeger-thrift-http
        jaeger-thrift-http:
          collector-endpoint: http://linkerd-jaeger.linkerd:14268/api/traces
          timeout: 5s
---
apiVersion: v1
kind: Service
metadata:
  name: linkerd-collector
  namespace: linkerd
  labels:
    linkerd.io/control-plane-component: linkerd-collector
    linkerd.io/control-plane-ns: linkerd
  annotations:
    linkerd.io/created-by: linkerd/cli dev-undefined
spec:
  type: ClusterIP
  ports:
  - name: opencensus
    port: 55678
    protocol: TCP
    targetPort: 55678
  - name: zipkin
    port: 9411
    protocol: TCP
    targetPort: 9411
  selector:
    linkerd.io/control-plane-component: linkerd-collector
---
apiVersion: apps/v1
kind: Deployment
metadata:
  annotations:
    linkerd.io/created-by: linkerd/cli dev-undefined
  labels:
    app.kubernetes.io/name: linkerd-collector
    app.kubernetes.io/part-of: Linkerd
    app.kubernetes.io/version: install-control-plane-version
    linkerd.io/control-plane-component: linkerd-collector
    linkerd.io/control-plane-ns: linkerd
  name: linkerd-collector
  namespace: linkerd
spec:
  replicas: 1
  selector:
    matchLabels:
      linkerd.io/control-plane-component: linkerd-collector
      linkerd.io/control-plane-ns: linkerd
      linkerd.io/proxy-deployment: linkerd-collector
  minReadySeconds: 5
  progressDeadlineSeconds: 120
  template:
    metadata:
      annotations:
        linkerd.io/created-by: linkerd/cli dev-undefined
        linkerd.io/identity-mode: default
        linkerd.io/proxy-version: install-proxy-version
        prometheus.io/path: /metrics
        prometheus.io/port: "8888"
        prometheus.io/scrape: "true"
      labels:
        linkerd.io/control-plane-component: linkerd-collector
        linkerd.io/control-plane-ns: linkerd
        linkerd.io/workload-ns: linkerd
        linkerd.io/proxy-deployment: linkerd-collector
    spec:
      containers:
      - command:
        - /occollector_linux
        - --config=/conf/linkerd-collector-config.yaml
        env:
        - name: GOGC
          value: "80"
        image: omnition/opencensus-collector:0.1.11
        imagePullPolicy: IfNotPresent
        livenessProbe:
          httpGet:
            path: /
            port: 13133
        name: oc-collector
        ports:
        - containerPort: 55678
        - containerPort: 9411
        readinessProbe:
          httpGet:
            path: /
            port: 13133
        volumeMounts:
        - mountPath: /conf
          name: linkerd-collector-config-val
      - env:
        - name: LINKERD2_PROXY_LOG
          value: warn,linkerd=info
        - name: LINKERD2_PROXY_LOG_FORMAT
          value: plain
        - name: LINKERD2_PROXY_DESTINATION_SVC_ADDR
          value: linkerd-dst.linkerd.svc.cluster.local:8086
        - name: LINKERD2_PROXY_DESTINATION_GET_NETWORKS
          value: "10.0.0.0/8,172.16.0.0/12,192.168.0.0/16"
        - name: LINKERD2_PROXY_INBOUND_CONNECT_TIMEOUT
          value: "100ms"
        - name: LINKERD2_PROXY_OUTBOUND_CONNECT_TIMEOUT
          value: "1000ms"
        - name: LINKERD2_PROXY_CONTROL_LISTEN_ADDR
          value: 0.0.0.0:4190
        - name: LINKERD2_PROXY_ADMIN_LISTEN_ADDR
          value: 0.0.0.0:4191
        - name: LINKERD2_PROXY_OUTBOUND_LISTEN_ADDR
          value: 127.0.0.1:4140
        - name: LINKERD2_PROXY_INBOUND_LISTEN_ADDR
          value: 0.0.0.0:4143
        - name: LINKERD2_PROXY_DESTINATION_GET_SUFFIXES
          value: svc.cluster.local.
        - name: LINKERD2_PROXY_DESTINATION_PROFILE_SUFFIXES
          value: svc.cluster.local.
        - name: LINKERD2_PROXY_INBOUND_ACCEPT_KEEPALIVE
          value: 10000ms
        - name: LINKERD2_PROXY_OUTBOUND_CONNECT_KEEPALIVE
          value: 10000ms
        - name: _pod_ns
          valueFrom:
            fieldRef:
              fieldPath: metadata.namespace
        - name: _pod_nodeName
          valueFrom:
             fieldRef:
              fieldPath: spec.nodeName
        - name: LINKERD2_PROXY_DESTINATION_CONTEXT
          value: |
            {"ns":"$(_pod_ns)", "nodeName":"$(_pod_nodeName)"}
        - name: LINKERD2_PROXY_IDENTITY_DIR
          value: /var/run/linkerd/identity/end-entity
        - name: LINKERD2_PROXY_IDENTITY_TRUST_ANCHORS
          value: |
            -----BEGIN CERTIFICATE-----
            MIIBYDCCAQegAwIBAgIBATAKBggqhkjOPQQDAjAYMRYwFAYDVQQDEw1jbHVzdGVy
            LmxvY2FsMB4XDTE5MDMwMzAxNTk1MloXDTI5MDIyODAyMDM1MlowGDEWMBQGA1UE
            AxMNY2x1c3Rlci5sb2NhbDBZMBMGByqGSM49AgEGCCqGSM49AwEHA0IABAChpAt0
            xtgO9qbVtEtDK80N6iCL2Htyf2kIv2m5QkJ1y0TFQi5hTVe3wtspJ8YpZF0pl364
            6TiYeXB8tOOhIACjQjBAMA4GA1UdDwEB/wQEAwIBBjAdBgNVHSUEFjAUBggrBgEF
            BQcDAQYIKwYBBQUHAwIwDwYDVR0TAQH/BAUwAwEB/zAKBggqhkjOPQQDAgNHADBE
            AiBQ/AAwF8kG8VOmRSUTPakSSa/N4mqK2HsZuhQXCmiZHwIgZEzI5DCkpU7w3SIv
            OLO4Zsk1XrGZHGsmyiEyvYF9lpY=
            -----END CERTIFICATE-----
        - name: LINKERD2_PROXY_IDENTITY_TOKEN_FILE
          value: /var/run/secrets/kubernetes.io/serviceaccount/token
        - name: LINKERD2_PROXY_IDENTITY_SVC_ADDR
          value: linkerd-identity.linkerd.svc.cluster.local:8080
        - name: _pod_sa
          valueFrom:
            fieldRef:
              fieldPath: spec.serviceAccountName
        - name: _l5d_ns
          value: linkerd
        - name: _l5d_trustdomain
          value: cluster.local
        - name: LINKERD2_PROXY_IDENTITY_LOCAL_NAME
          value: $(_pod_sa).$(_pod_ns).serviceaccount.identity.$(_l5d_ns).$(_l5d_trustdomain)
        - name: LINKERD2_PROXY_IDENTITY_SVC_NAME
          value: linkerd-identity.$(_l5d_ns).serviceaccount.identity.$(_l5d_ns).$(_l5d_trustdomain)
        - name: LINKERD2_PROXY_DESTINATION_SVC_NAME
          value: linkerd-destination.$(_l5d_ns).serviceaccount.identity.$(_l5d_ns).$(_l5d_trustdomain)
        - name: LINKERD2_PROXY_TAP_SVC_NAME
          value: linkerd-tap.$(_l5d_ns).serviceaccount.identity.$(_l5d_ns).$(_l5d_trustdomain)
        image: gcr.io/linkerd-io/proxy:install-proxy-version
        imagePullPolicy: IfNotPresent
        livenessProbe:
          httpGet:
            path: /live
            port: 4191
          initialDelaySeconds: 10
        name: linkerd-proxy
        ports:
        - containerPort: 4143
          name: linkerd-proxy
        - containerPort: 4191
          name: linkerd-admin
        readinessProbe:
          httpGet:
            path: /ready
            port: 4191
          initialDelaySeconds: 2
        resources:
        securityContext:
          allowPrivilegeEscalation: false
          readOnlyRootFilesystem: true
          runAsUser: 2102
        terminationMessagePolicy: FallbackToLogsOnError
        volumeMounts:
        - mountPath: /var/run/linkerd/identity/end-entity
          name: linkerd-identity-end-entity
      initContainers:
      - args:
        - --incoming-proxy-port
        - "4143"
        - --outgoing-proxy-port
        - "4140"
        - --proxy-uid
        - "2102"
        - --inbound-ports-to-ignore
        - 4190,4191
        - --outbound-ports-to-ignore
        - "443"
        image: gcr.io/linkerd-io/proxy-init:v1.3.3
        imagePullPolicy: IfNotPresent
        name: linkerd-init
        resources:
          limits:
            cpu: "100m"
            memory: "50Mi"
          requests:
            cpu: "10m"
            memory: "10Mi"
        securityContext:
          allowPrivilegeEscalation: false
          capabilities:
            add:
            - NET_ADMIN
            - NET_RAW
          privileged: false
          readOnlyRootFilesystem: true
          runAsNonRoot: false
          runAsUser: 0
        terminationMessagePolicy: FallbackToLogsOnError
        volumeMounts:
        - mountPath: /run
          name: linkerd-proxy-init-xtables-lock
      serviceAccountName: linkerd-collector
      volumes:
      - configMap:
          items:
          - key: linkerd-collector-config
            path: linkerd-collector-config.yaml
          name: linkerd-collector-config
        name: linkerd-collector-config-val
      - emptyDir: {}
        name: linkerd-proxy-init-xtables-lock
      - emptyDir:
          medium: Memory
        name: linkerd-identity-end-entity
---
###
### Tracing Jaeger Service
###
---
apiVersion: v1
kind: Service
metadata:
  name: linkerd-jaeger
  namespace: linkerd
  labels:
    linkerd.io/control-plane-component: linkerd-jaeger
    linkerd.io/control-plane-ns: linkerd
  annotations:
    linkerd.io/created-by: linkerd/cli dev-undefined
spec:
  type: ClusterIP
  selector:
    linkerd.io/control-plane-component: linkerd-jaeger
  ports:
    - name: collection
      port: 14268
    - name: ui
      port: 16686
---
apiVersion: apps/v1
kind: Deployment
metadata:
  annotations:
    linkerd.io/created-by: linkerd/cli dev-undefined
  labels:
    app.kubernetes.io/name: linkerd-jaeger
    app.kubernetes.io/part-of: Linkerd
    app.kubernetes.io/version: install-control-plane-version
    linkerd.io/control-plane-component: linkerd-jaeger
    linkerd.io/control-plane-ns: linkerd
  name: linkerd-jaeger
  namespace: linkerd
spec:
  replicas: 1
  selector:
    matchLabels:
      linkerd.io/control-plane-component: linkerd-jaeger
      linkerd.io/control-plane-ns: linkerd
      linkerd.io/proxy-deployment: linkerd-jaeger
  template:
    metadata:
      annotations:
        linkerd.io/created-by: linkerd/cli dev-undefined
        linkerd.io/identity-mode: default
        linkerd.io/proxy-version: install-proxy-version
        prometheus.io/path: /metrics
        prometheus.io/port: "8888"
        prometheus.io/scrape: "true"
      labels:
        linkerd.io/control-plane-component: linkerd-jaeger
        linkerd.io/control-plane-ns: linkerd
        linkerd.io/workload-ns: linkerd
        linkerd.io/proxy-deployment: linkerd-jaeger
    spec:
      containers:
      - args:
        - --query.base-path=/jaeger
        image: jaegertracing/all-in-one:1.17.1
        imagePullPolicy: IfNotPresent
        name: jaeger
        ports:
        - containerPort: 14268
          name: collection
        - containerPort: 16686
          name: ui
      - env:
        - name: LINKERD2_PROXY_LOG
          value: warn,linkerd=info
        - name: LINKERD2_PROXY_LOG_FORMAT
          value: plain
        - name: LINKERD2_PROXY_DESTINATION_SVC_ADDR
          value: linkerd-dst.linkerd.svc.cluster.local:8086
        - name: LINKERD2_PROXY_DESTINATION_GET_NETWORKS
          value: "10.0.0.0/8,172.16.0.0/12,192.168.0.0/16"
        - name: LINKERD2_PROXY_INBOUND_CONNECT_TIMEOUT
          value: "100ms"
        - name: LINKERD2_PROXY_OUTBOUND_CONNECT_TIMEOUT
          value: "1000ms"
        - name: LINKERD2_PROXY_CONTROL_LISTEN_ADDR
          value: 0.0.0.0:4190
        - name: LINKERD2_PROXY_ADMIN_LISTEN_ADDR
          value: 0.0.0.0:4191
        - name: LINKERD2_PROXY_OUTBOUND_LISTEN_ADDR
          value: 127.0.0.1:4140
        - name: LINKERD2_PROXY_INBOUND_LISTEN_ADDR
          value: 0.0.0.0:4143
        - name: LINKERD2_PROXY_DESTINATION_GET_SUFFIXES
          value: svc.cluster.local.
        - name: LINKERD2_PROXY_DESTINATION_PROFILE_SUFFIXES
          value: svc.cluster.local.
        - name: LINKERD2_PROXY_INBOUND_ACCEPT_KEEPALIVE
          value: 10000ms
        - name: LINKERD2_PROXY_OUTBOUND_CONNECT_KEEPALIVE
          value: 10000ms
        - name: _pod_ns
          valueFrom:
            fieldRef:
              fieldPath: metadata.namespace
        - name: _pod_nodeName
          valueFrom:
             fieldRef:
              fieldPath: spec.nodeName
        - name: LINKERD2_PROXY_DESTINATION_CONTEXT
          value: |
            {"ns":"$(_pod_ns)", "nodeName":"$(_pod_nodeName)"}
        - name: LINKERD2_PROXY_IDENTITY_DIR
          value: /var/run/linkerd/identity/end-entity
        - name: LINKERD2_PROXY_IDENTITY_TRUST_ANCHORS
          value: |
            -----BEGIN CERTIFICATE-----
            MIIBYDCCAQegAwIBAgIBATAKBggqhkjOPQQDAjAYMRYwFAYDVQQDEw1jbHVzdGVy
            LmxvY2FsMB4XDTE5MDMwMzAxNTk1MloXDTI5MDIyODAyMDM1MlowGDEWMBQGA1UE
            AxMNY2x1c3Rlci5sb2NhbDBZMBMGByqGSM49AgEGCCqGSM49AwEHA0IABAChpAt0
            xtgO9qbVtEtDK80N6iCL2Htyf2kIv2m5QkJ1y0TFQi5hTVe3wtspJ8YpZF0pl364
            6TiYeXB8tOOhIACjQjBAMA4GA1UdDwEB/wQEAwIBBjAdBgNVHSUEFjAUBggrBgEF
            BQcDAQYIKwYBBQUHAwIwDwYDVR0TAQH/BAUwAwEB/zAKBggqhkjOPQQDAgNHADBE
            AiBQ/AAwF8kG8VOmRSUTPakSSa/N4mqK2HsZuhQXCmiZHwIgZEzI5DCkpU7w3SIv
            OLO4Zsk1XrGZHGsmyiEyvYF9lpY=
            -----END CERTIFICATE-----
        - name: LINKERD2_PROXY_IDENTITY_TOKEN_FILE
          value: /var/run/secrets/kubernetes.io/serviceaccount/token
        - name: LINKERD2_PROXY_IDENTITY_SVC_ADDR
          value: linkerd-identity.linkerd.svc.cluster.local:8080
        - name: _pod_sa
          valueFrom:
            fieldRef:
              fieldPath: spec.serviceAccountName
        - name: _l5d_ns
          value: linkerd
        - name: _l5d_trustdomain
          value: cluster.local
        - name: LINKERD2_PROXY_IDENTITY_LOCAL_NAME
          value: $(_pod_sa).$(_pod_ns).serviceaccount.identity.$(_l5d_ns).$(_l5d_trustdomain)
        - name: LINKERD2_PROXY_IDENTITY_SVC_NAME
          value: linkerd-identity.$(_l5d_ns).serviceaccount.identity.$(_l5d_ns).$(_l5d_trustdomain)
        - name: LINKERD2_PROXY_DESTINATION_SVC_NAME
          value: linkerd-destination.$(_l5d_ns).serviceaccount.identity.$(_l5d_ns).$(_l5d_trustdomain)
        - name: LINKERD2_PROXY_TAP_SVC_NAME
          value: linkerd-tap.$(_l5d_ns).serviceaccount.identity.$(_l5d_ns).$(_l5d_trustdomain)
        image: gcr.io/linkerd-io/proxy:install-proxy-version
        imagePullPolicy: IfNotPresent
        livenessProbe:
          httpGet:
            path: /live
            port: 4191
          initialDelaySeconds: 10
        name: linkerd-proxy
        ports:
        - containerPort: 4143
          name: linkerd-proxy
        - containerPort: 4191
          name: linkerd-admin
        readinessProbe:
          httpGet:
            path: /ready
            port: 4191
          initialDelaySeconds: 2
        resources:
        securityContext:
          allowPrivilegeEscalation: false
          readOnlyRootFilesystem: true
          runAsUser: 2102
        terminationMessagePolicy: FallbackToLogsOnError
        volumeMounts:
        - mountPath: /var/run/linkerd/identity/end-entity
          name: linkerd-identity-end-entity
      initContainers:
      - args:
        - --incoming-proxy-port
        - "4143"
        - --outgoing-proxy-port
        - "4140"
        - --proxy-uid
        - "2102"
        - --inbound-ports-to-ignore
        - 4190,4191
        - --outbound-ports-to-ignore
        - "443"
        image: gcr.io/linkerd-io/proxy-init:v1.3.3
        imagePullPolicy: IfNotPresent
        name: linkerd-init
        resources:
          limits:
            cpu: "100m"
            memory: "50Mi"
          requests:
            cpu: "10m"
            memory: "10Mi"
        securityContext:
          allowPrivilegeEscalation: false
          capabilities:
            add:
            - NET_ADMIN
            - NET_RAW
          privileged: false
          readOnlyRootFilesystem: true
          runAsNonRoot: false
          runAsUser: 0
        terminationMessagePolicy: FallbackToLogsOnError
        volumeMounts:
        - mountPath: /run
          name: linkerd-proxy-init-xtables-lock
      dnsPolicy: ClusterFirst
      serviceAccountName: linkerd-jaeger
      volumes:
      - emptyDir: {}
        name: linkerd-proxy-init-xtables-lock
      - emptyDir:
          medium: Memory
        name: linkerd-identity-end-entity
---
###
### Web
###
---
kind: Service
apiVersion: v1
metadata:
  name: linkerd-web
  namespace: linkerd
  labels:
    linkerd.io/control-plane-component: web
    linkerd.io/control-plane-ns: linkerd
  annotations:
    linkerd.io/created-by: linkerd/cli dev-undefined
spec:
  type: ClusterIP
  selector:
    linkerd.io/control-plane-component: web
  ports:
  - name: http
    port: 8084
    targetPort: 8084
  - name: admin-http
    port: 9994
    targetPort: 9994
---
apiVersion: apps/v1
kind: Deployment
metadata:
  annotations:
    linkerd.io/created-by: linkerd/cli dev-undefined
  labels:
    app.kubernetes.io/name: web
    app.kubernetes.io/part-of: Linkerd
    app.kubernetes.io/version: install-control-plane-version
    linkerd.io/control-plane-component: web
    linkerd.io/control-plane-ns: linkerd
  name: linkerd-web
  namespace: linkerd
spec:
  replicas: 1
  selector:
    matchLabels:
      linkerd.io/control-plane-component: web
      linkerd.io/control-plane-ns: linkerd
      linkerd.io/proxy-deployment: linkerd-web
  template:
    metadata:
      annotations:
        linkerd.io/created-by: linkerd/cli dev-undefined
        linkerd.io/identity-mode: default
        linkerd.io/proxy-version: install-proxy-version
      labels:
        linkerd.io/control-plane-component: web
        linkerd.io/control-plane-ns: linkerd
        linkerd.io/workload-ns: linkerd
        linkerd.io/proxy-deployment: linkerd-web
    spec:
      nodeSelector:
        beta.kubernetes.io/os: linux
      containers:
      - args:
        - -api-addr=linkerd-controller-api.linkerd.svc.cluster.local:8085
        - -grafana-addr=linkerd-grafana.linkerd.svc.cluster.local:3000
        - -jaeger-addr=linkerd-jaeger.linkerd.svc.cluster.local:16686
        - -controller-namespace=linkerd
        - -log-level=info
        - -enforced-host=^(localhost|127\.0\.0\.1|linkerd-web\.linkerd\.svc\.cluster\.local|linkerd-web\.linkerd\.svc|\[::1\])(:\d+)?$
        image: gcr.io/linkerd-io/web:install-control-plane-version
        imagePullPolicy: IfNotPresent
        livenessProbe:
          httpGet:
            path: /ping
            port: 9994
          initialDelaySeconds: 10
        name: web
        ports:
        - containerPort: 8084
          name: http
        - containerPort: 9994
          name: admin-http
        readinessProbe:
          failureThreshold: 7
          httpGet:
            path: /ready
            port: 9994
        securityContext:
          runAsUser: 2103
        volumeMounts:
        - mountPath: /var/run/linkerd/config
          name: config
      - env:
        - name: LINKERD2_PROXY_LOG
          value: warn,linkerd=info
        - name: LINKERD2_PROXY_LOG_FORMAT
          value: plain
        - name: LINKERD2_PROXY_DESTINATION_SVC_ADDR
          value: linkerd-dst.linkerd.svc.cluster.local:8086
        - name: LINKERD2_PROXY_DESTINATION_GET_NETWORKS
          value: "10.0.0.0/8,172.16.0.0/12,192.168.0.0/16"
        - name: LINKERD2_PROXY_CONTROL_LISTEN_ADDR
          value: 0.0.0.0:4190
        - name: LINKERD2_PROXY_ADMIN_LISTEN_ADDR
          value: 0.0.0.0:4191
        - name: LINKERD2_PROXY_OUTBOUND_LISTEN_ADDR
          value: 127.0.0.1:4140
        - name: LINKERD2_PROXY_INBOUND_LISTEN_ADDR
          value: 0.0.0.0:4143
        - name: LINKERD2_PROXY_DESTINATION_GET_SUFFIXES
          value: svc.cluster.local.
        - name: LINKERD2_PROXY_DESTINATION_PROFILE_SUFFIXES
          value: svc.cluster.local.
        - name: LINKERD2_PROXY_INBOUND_ACCEPT_KEEPALIVE
          value: 10000ms
        - name: LINKERD2_PROXY_OUTBOUND_CONNECT_KEEPALIVE
          value: 10000ms
        - name: _pod_ns
          valueFrom:
            fieldRef:
              fieldPath: metadata.namespace
        - name: LINKERD2_PROXY_DESTINATION_CONTEXT
          value: ns:$(_pod_ns)
        - name: LINKERD2_PROXY_IDENTITY_DIR
          value: /var/run/linkerd/identity/end-entity
        - name: LINKERD2_PROXY_IDENTITY_TRUST_ANCHORS
          value: |
            -----BEGIN CERTIFICATE-----
            MIIBYDCCAQegAwIBAgIBATAKBggqhkjOPQQDAjAYMRYwFAYDVQQDEw1jbHVzdGVy
            LmxvY2FsMB4XDTE5MDMwMzAxNTk1MloXDTI5MDIyODAyMDM1MlowGDEWMBQGA1UE
            AxMNY2x1c3Rlci5sb2NhbDBZMBMGByqGSM49AgEGCCqGSM49AwEHA0IABAChpAt0
            xtgO9qbVtEtDK80N6iCL2Htyf2kIv2m5QkJ1y0TFQi5hTVe3wtspJ8YpZF0pl364
            6TiYeXB8tOOhIACjQjBAMA4GA1UdDwEB/wQEAwIBBjAdBgNVHSUEFjAUBggrBgEF
            BQcDAQYIKwYBBQUHAwIwDwYDVR0TAQH/BAUwAwEB/zAKBggqhkjOPQQDAgNHADBE
            AiBQ/AAwF8kG8VOmRSUTPakSSa/N4mqK2HsZuhQXCmiZHwIgZEzI5DCkpU7w3SIv
            OLO4Zsk1XrGZHGsmyiEyvYF9lpY=
            -----END CERTIFICATE-----
        - name: LINKERD2_PROXY_IDENTITY_TOKEN_FILE
          value: /var/run/secrets/kubernetes.io/serviceaccount/token
        - name: LINKERD2_PROXY_IDENTITY_SVC_ADDR
          value: linkerd-identity.linkerd.svc.cluster.local:8080
        - name: _pod_sa
          valueFrom:
            fieldRef:
              fieldPath: spec.serviceAccountName
        - name: _l5d_ns
          value: linkerd
        - name: _l5d_trustdomain
          value: cluster.local
        - name: LINKERD2_PROXY_IDENTITY_LOCAL_NAME
          value: $(_pod_sa).$(_pod_ns).serviceaccount.identity.$(_l5d_ns).$(_l5d_trustdomain)
        - name: LINKERD2_PROXY_IDENTITY_SVC_NAME
          value: linkerd-identity.$(_l5d_ns).serviceaccount.identity.$(_l5d_ns).$(_l5d_trustdomain)
        - name: LINKERD2_PROXY_DESTINATION_SVC_NAME
          value: linkerd-destination.$(_l5d_ns).serviceaccount.identity.$(_l5d_ns).$(_l5d_trustdomain)
        - name: LINKERD2_PROXY_TAP_SVC_NAME
          value: linkerd-tap.$(_l5d_ns).serviceaccount.identity.$(_l5d_ns).$(_l5d_trustdomain)
        image: gcr.io/linkerd-io/proxy:install-proxy-version
        imagePullPolicy: IfNotPresent
        livenessProbe:
          httpGet:
            path: /live
            port: 4191
          initialDelaySeconds: 10
        name: linkerd-proxy
        ports:
        - containerPort: 4143
          name: linkerd-proxy
        - containerPort: 4191
          name: linkerd-admin
        readinessProbe:
          httpGet:
            path: /ready
            port: 4191
          initialDelaySeconds: 2
        resources:
        securityContext:
          allowPrivilegeEscalation: false
          readOnlyRootFilesystem: true
          runAsUser: 2102
        terminationMessagePolicy: FallbackToLogsOnError
        volumeMounts:
        - mountPath: /var/run/linkerd/identity/end-entity
          name: linkerd-identity-end-entity
      initContainers:
      - args:
        - --incoming-proxy-port
        - "4143"
        - --outgoing-proxy-port
        - "4140"
        - --proxy-uid
        - "2102"
        - --inbound-ports-to-ignore
        - 4190,4191
        - --outbound-ports-to-ignore
        - "443"
        image: gcr.io/linkerd-io/proxy-init:v1.3.3
        imagePullPolicy: IfNotPresent
        name: linkerd-init
        resources:
          limits:
            cpu: "100m"
            memory: "50Mi"
          requests:
            cpu: "10m"
            memory: "10Mi"
        securityContext:
          allowPrivilegeEscalation: false
          capabilities:
            add:
            - NET_ADMIN
            - NET_RAW
          privileged: false
          readOnlyRootFilesystem: true
          runAsNonRoot: false
          runAsUser: 0
        terminationMessagePolicy: FallbackToLogsOnError
        volumeMounts:
        - mountPath: /run
          name: linkerd-proxy-init-xtables-lock
      serviceAccountName: linkerd-web
      volumes:
      - configMap:
          name: linkerd-config
        name: config
      - emptyDir: {}
        name: linkerd-proxy-init-xtables-lock
      - emptyDir:
          medium: Memory
        name: linkerd-identity-end-entity<|MERGE_RESOLUTION|>--- conflicted
+++ resolved
@@ -786,8 +786,6 @@
               runAsUser: 2103
 ---
 ###
-<<<<<<< HEAD
-=======
 ### Web
 ###
 ---
@@ -1027,7 +1025,6 @@
         name: linkerd-identity-end-entity
 ---
 ###
->>>>>>> c68ab23a
 ### Proxy Injector
 ###
 ---
